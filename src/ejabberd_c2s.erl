%%%----------------------------------------------------------------------
%%% File    : ejabberd_c2s.erl
%%% Author  : Alexey Shchepin <alexey@process-one.net>
%%% Purpose : Serve C2S connection
%%% Created : 16 Nov 2002 by Alexey Shchepin <alexey@process-one.net>
%%%
%%%
%%% ejabberd, Copyright (C) 2002-2010   ProcessOne
%%%
%%% This program is free software; you can redistribute it and/or
%%% modify it under the terms of the GNU General Public License as
%%% published by the Free Software Foundation; either version 2 of the
%%% License, or (at your option) any later version.
%%%
%%% This program is distributed in the hope that it will be useful,
%%% but WITHOUT ANY WARRANTY; without even the implied warranty of
%%% MERCHANTABILITY or FITNESS FOR A PARTICULAR PURPOSE.  See the GNU
%%% General Public License for more details.
%%%
%%% You should have received a copy of the GNU General Public License
%%% along with this program; if not, write to the Free Software
%%% Foundation, Inc., 59 Temple Place, Suite 330, Boston, MA
%%% 02111-1307 USA
%%%
%%%----------------------------------------------------------------------

-module(ejabberd_c2s).
-author('alexey@process-one.net').
-update_info({update, 0}).

-define(GEN_FSM, p1_fsm).

-behaviour(?GEN_FSM).

%% External exports
-export([start/2,
	 stop/1,
	 start_link/2,
	 send_text/2,
	 send_element/2,
	 socket_type/0,
	 get_presence/1,
	 get_aux_field/2,
	 set_aux_field/3,
	 del_aux_field/2,
	 get_subscription/2,
	 broadcast/4,
	 get_subscribed/1]).

%% gen_fsm callbacks
-export([init/1,
	 wait_for_stream/2,
	 wait_for_auth/2,
	 wait_for_feature_request/2,
	 wait_for_bind/2,
	 wait_for_session/2,
	 wait_for_sasl_response/2,
	 session_established/2,
	 handle_event/3,
	 handle_sync_event/4,
	 code_change/4,
	 handle_info/3,
	 terminate/3,
     print_state/1
     ]).

-include("ejabberd.hrl").
-include("jlib.hrl").
-include("mod_privacy.hrl").

-define(SETS, gb_sets).
-define(DICT, dict).

%% pres_a contains all the presence available send (either through roster mechanism or directed).
%% Directed presence unavailable remove user from pres_a.
-record(state, {socket,
		sockmod,
		socket_monitor,
		xml_socket,
		streamid,
		sasl_state,
		access,
		shaper,
		zlib = false,
		tls = false,
		tls_required = false,
		tls_enabled = false,
		tls_options = [],
		authenticated = false,
		jid,
		user = "", server = ?MYNAME, resource = "",
		sid,
		pres_t = ?SETS:new(),
		pres_f = ?SETS:new(),
		pres_a = ?SETS:new(),
		pres_i = ?SETS:new(),
		pres_last, pres_pri,
		pres_timestamp,
		pres_invis = false,
		privacy_list = #userlist{},
		conn = unknown,
		auth_module = unknown,
		ip,
		aux_fields = [],
		lang}).

%-define(DBGFSM, true).

-ifdef(DBGFSM).
-define(FSMOPTS, [{debug, [trace]}]).
-else.
-define(FSMOPTS, []).
-endif.

%% Module start with or without supervisor:
-ifdef(NO_TRANSIENT_SUPERVISORS).
-define(SUPERVISOR_START, ?GEN_FSM:start(ejabberd_c2s, [SockData, Opts],
					 fsm_limit_opts(Opts) ++ ?FSMOPTS)).
-else.
-define(SUPERVISOR_START, supervisor:start_child(ejabberd_c2s_sup,
						 [SockData, Opts])).
-endif.

%% This is the timeout to apply between event when starting a new
%% session:
-define(C2S_OPEN_TIMEOUT, 60000).
-define(C2S_HIBERNATE_TIMEOUT, 90000).

-define(STREAM_HEADER,
	"<?xml version='1.0'?>"
	"<stream:stream xmlns='jabber:client' "
	"xmlns:stream='http://etherx.jabber.org/streams' "
	"id='~s' from='~s'~s~s>"
       ).

-define(STREAM_TRAILER, "</stream:stream>").

-define(INVALID_NS_ERR, ?SERR_INVALID_NAMESPACE).
-define(INVALID_XML_ERR, ?SERR_XML_NOT_WELL_FORMED).
-define(HOST_UNKNOWN_ERR, ?SERR_HOST_UNKNOWN).
-define(POLICY_VIOLATION_ERR(Lang, Text),
	?SERRT_POLICY_VIOLATION(Lang, Text)).
-define(INVALID_FROM, ?SERR_INVALID_FROM).


%%%----------------------------------------------------------------------
%%% API
%%%----------------------------------------------------------------------
start(SockData, Opts) ->
    ?SUPERVISOR_START.

start_link(SockData, Opts) ->
    ?GEN_FSM:start_link(ejabberd_c2s, [SockData, Opts],
			fsm_limit_opts(Opts) ++ ?FSMOPTS).

socket_type() ->
    xml_stream.

%% Return Username, Resource and presence information
get_presence(FsmRef) ->
    ?GEN_FSM:sync_send_all_state_event(FsmRef, {get_presence}, 1000).

get_aux_field(Key, #state{aux_fields = Opts}) ->
    case lists:keysearch(Key, 1, Opts) of
	{value, {_, Val}} ->
	    {ok, Val};
	_ ->
	    error
    end.

set_aux_field(Key, Val, #state{aux_fields = Opts} = State) ->
    Opts1 = lists:keydelete(Key, 1, Opts),
    State#state{aux_fields = [{Key, Val}|Opts1]}.

del_aux_field(Key, #state{aux_fields = Opts} = State) ->
    Opts1 = lists:keydelete(Key, 1, Opts),
    State#state{aux_fields = Opts1}.

get_subscription(From = #jid{}, StateData) ->
    get_subscription(jlib:jid_tolower(From), StateData);
get_subscription(LFrom, StateData) ->
    LBFrom = setelement(3, LFrom, ""),
    F = ?SETS:is_element(LFrom, StateData#state.pres_f) orelse
	?SETS:is_element(LBFrom, StateData#state.pres_f),
    T = ?SETS:is_element(LFrom, StateData#state.pres_t) orelse
	?SETS:is_element(LBFrom, StateData#state.pres_t),
    if F and T -> both;
       F -> from;
       T -> to;
       true -> none
    end.

broadcast(FsmRef, Type, From, Packet) ->
    FsmRef ! {broadcast, Type, From, Packet}.

stop(FsmRef) ->
    ?GEN_FSM:send_event(FsmRef, closed).

%%%----------------------------------------------------------------------
%%% Callback functions from gen_fsm
%%%----------------------------------------------------------------------

%%----------------------------------------------------------------------
%% Func: init/1
%% Returns: {ok, StateName, StateData}          |
%%          {ok, StateName, StateData, Timeout} |
%%          ignore                              |
%%          {stop, StopReason}
%%----------------------------------------------------------------------
init([{SockMod, Socket}, Opts]) ->
    Access = case lists:keysearch(access, 1, Opts) of
		 {value, {_, A}} -> A;
		 _ -> all
	     end,
    Shaper = case lists:keysearch(shaper, 1, Opts) of
		 {value, {_, S}} -> S;
		 _ -> none
	     end,
    XMLSocket =
	case lists:keysearch(xml_socket, 1, Opts) of
	    {value, {_, XS}} -> XS;
	    _ -> false
	end,
    Zlib = lists:member(zlib, Opts),
    StartTLS = lists:member(starttls, Opts),
    StartTLSRequired = lists:member(starttls_required, Opts),
    TLSEnabled = lists:member(tls, Opts),
    TLS = StartTLS orelse StartTLSRequired orelse TLSEnabled,
    TLSOpts1 =
	lists:filter(fun({certfile, _}) -> true;
			(_) -> false
		     end, Opts),
    TLSOpts = [verify_none | TLSOpts1],
    IP = peerip(SockMod, Socket),
    %% Check if IP is blacklisted:
    case is_ip_blacklisted(IP) of
	true ->
	    ?INFO_MSG("Connection attempt from blacklisted IP: ~s (~w)",
		      [jlib:ip_to_list(IP), IP]),
	    {stop, normal};
	false ->
	    Socket1 =
		if
		    TLSEnabled ->
			SockMod:starttls(Socket, TLSOpts);
		    true ->
			Socket
		end,
	    SocketMonitor = SockMod:monitor(Socket1),
	    {ok, wait_for_stream, #state{socket         = Socket1,
					 sockmod        = SockMod,
					 socket_monitor = SocketMonitor,
					 xml_socket     = XMLSocket,
					 zlib           = Zlib,
					 tls            = TLS,
					 tls_required   = StartTLSRequired,
					 tls_enabled    = TLSEnabled,
					 tls_options    = TLSOpts,
					 streamid       = new_id(),
					 access         = Access,
					 shaper         = Shaper,
					 ip             = IP},
	     ?C2S_OPEN_TIMEOUT}
    end.

%% Return list of all available resources of contacts,
get_subscribed(FsmRef) ->
    ?GEN_FSM:sync_send_all_state_event(FsmRef, get_subscribed, 1000).

%%----------------------------------------------------------------------
%% Func: StateName/2
%% Returns: {next_state, NextStateName, NextStateData}          |
%%          {next_state, NextStateName, NextStateData, Timeout} |
%%          {stop, Reason, NewStateData}
%%----------------------------------------------------------------------

wait_for_stream({xmlstreamstart, _Name, Attrs}, StateData) ->
    DefaultLang = case ?MYLANG of
		      undefined ->
			  "en";
		      DL ->
			  DL
		  end,
    case xml:get_attr_s("xmlns:stream", Attrs) of
	?NS_STREAM ->
	    Server = jlib:nameprep(xml:get_attr_s("to", Attrs)),
	    case lists:member(Server, ?MYHOSTS) of
		true ->
		    Lang = case xml:get_attr_s("xml:lang", Attrs) of
			       Lang1 when length(Lang1) =< 35 ->
				   %% As stated in BCP47, 4.4.1:
				   %% Protocols or specifications that
				   %% specify limited buffer sizes for
				   %% language tags MUST allow for
				   %% language tags of at least 35 characters.
				   Lang1;
			       _ ->
				   %% Do not store long language tag to
				   %% avoid possible DoS/flood attacks
				   ""
			   end,
		    change_shaper(StateData, jlib:make_jid("", Server, "")),
		    case xml:get_attr_s("version", Attrs) of
			"1.0" ->
			    send_header(StateData, Server, "1.0", DefaultLang),
			    case StateData#state.authenticated of
				false ->
				    SASLState =
					cyrsasl:server_new(
					  "jabber", Server, "", [],
					  fun(U) ->
						  ejabberd_auth:get_password_with_authmodule(
						    U, Server)
					  end,
					  fun(U, P) ->
						  ejabberd_auth:check_password_with_authmodule(
						    U, Server, P)
					  end,
					  fun(U, P, D, DG) ->
						  ejabberd_auth:check_password_with_authmodule(
						    U, Server, P, D, DG)
					  end),
				    Mechs = lists:map(
					      fun(S) ->
						      {xmlelement, "mechanism", [],
						       [{xmlcdata, S}]}
					      end, cyrsasl:listmech(Server)),
				    SockMod =
					(StateData#state.sockmod):get_sockmod(
					  StateData#state.socket),
				    Zlib = StateData#state.zlib,
				    CompressFeature =
					case Zlib andalso
					    ((SockMod == gen_tcp) orelse
					     (SockMod == tls)) of
					    true ->
						[{xmlelement, "compression",
						  [{"xmlns", ?NS_FEATURE_COMPRESS}],
						  [{xmlelement, "method",
						    [], [{xmlcdata, "zlib"}]}]}];
					    _ ->
						[]
					end,
				    TLS = StateData#state.tls,
				    TLSEnabled = StateData#state.tls_enabled,
				    TLSRequired = StateData#state.tls_required,
				    TLSFeature =
					case (TLS == true) andalso
					    (TLSEnabled == false) andalso
					    (SockMod == gen_tcp) of
					    true ->
						case TLSRequired of
						    true ->
							[{xmlelement, "starttls",
							  [{"xmlns", ?NS_TLS}],
							  [{xmlelement, "required",
							    [], []}]}];
						    _ ->
							[{xmlelement, "starttls",
							  [{"xmlns", ?NS_TLS}], []}]
						end;
					    false ->
						[]
					end,
				    send_element(StateData,
						 {xmlelement, "stream:features", [],
						  TLSFeature ++ CompressFeature ++
						  [{xmlelement, "mechanisms",
						    [{"xmlns", ?NS_SASL}],
						    Mechs}] ++
						  ejabberd_hooks:run_fold(
						    c2s_stream_features,
						    Server,
						    [], [Server])}),
				    fsm_next_state(wait_for_feature_request,
					       StateData#state{
						 server = Server,
						 sasl_state = SASLState,
						 lang = Lang});
				_ ->
				    case StateData#state.resource of
					"" ->
					    RosterVersioningFeature =
						ejabberd_hooks:run_fold(
						  roster_get_versioning_feature,
						  Server, [], [Server]),
				            StreamFeatures =
						[{xmlelement, "bind",
						  [{"xmlns", ?NS_BIND}], []},
						 {xmlelement, "session",
						  [{"xmlns", ?NS_SESSION}], []}]
						++ RosterVersioningFeature
						++ ejabberd_hooks:run_fold(
						     c2s_stream_features,
						     Server,
						     [], [Server]),
					    send_element(
					      StateData,
					      {xmlelement, "stream:features", [],
					       StreamFeatures}),
					    fsm_next_state(wait_for_bind,
						       StateData#state{
							 server = Server,
							 lang = Lang});
					_ ->
					    send_element(
					      StateData,
					      {xmlelement, "stream:features", [], []}),
					    fsm_next_state(wait_for_session,
						       StateData#state{
							 server = Server,
							 lang = Lang})
				    end
			    end;
			_ ->
			    send_header(StateData, Server, "", DefaultLang),
			    if
				(not StateData#state.tls_enabled) and
				StateData#state.tls_required ->
				    send_element(
				      StateData,
				      ?POLICY_VIOLATION_ERR(
					 Lang,
					 "Use of STARTTLS required")),
				    send_trailer(StateData),
				    {stop, normal, StateData};
				true ->
				    fsm_next_state(wait_for_auth,
						   StateData#state{
						     server = Server,
						     lang = Lang})
			    end
		    end;
		_ ->
		    send_header(StateData, ?MYNAME, "", DefaultLang),
		    send_element(StateData, ?HOST_UNKNOWN_ERR),
		    send_trailer(StateData),
		    {stop, normal, StateData}
	    end;
	_ ->
	    send_header(StateData, ?MYNAME, "", DefaultLang),
	    send_element(StateData, ?INVALID_NS_ERR),
	    send_trailer(StateData),
	    {stop, normal, StateData}
    end;

wait_for_stream(timeout, StateData) ->
    {stop, normal, StateData};

wait_for_stream({xmlstreamelement, _}, StateData) ->
    send_element(StateData, ?INVALID_XML_ERR),
    send_trailer(StateData),
    {stop, normal, StateData};

wait_for_stream({xmlstreamend, _}, StateData) ->
    send_element(StateData, ?INVALID_XML_ERR),
    send_trailer(StateData),
    {stop, normal, StateData};

wait_for_stream({xmlstreamerror, _}, StateData) ->
    send_header(StateData, ?MYNAME, "1.0", ""),
    send_element(StateData, ?INVALID_XML_ERR),
    send_trailer(StateData),
    {stop, normal, StateData};

wait_for_stream(closed, StateData) ->
    {stop, normal, StateData}.


wait_for_auth({xmlstreamelement, El}, StateData) ->
    case is_auth_packet(El) of
	{auth, _ID, get, {U, _, _, _}} ->
	    {xmlelement, Name, Attrs, _Els} = jlib:make_result_iq_reply(El),
	    case U of
		"" ->
		    UCdata = [];
		_ ->
		    UCdata = [{xmlcdata, U}]
	    end,
	    Res = case ejabberd_auth:plain_password_required(
			 StateData#state.server) of
		      false ->
			  {xmlelement, Name, Attrs,
			   [{xmlelement, "query", [{"xmlns", ?NS_AUTH}],
			     [{xmlelement, "username", [], UCdata},
			      {xmlelement, "password", [], []},
			      {xmlelement, "digest", [], []},
			      {xmlelement, "resource", [], []}
			     ]}]};
		      true ->
			  {xmlelement, Name, Attrs,
			   [{xmlelement, "query", [{"xmlns", ?NS_AUTH}],
			     [{xmlelement, "username", [], UCdata},
			      {xmlelement, "password", [], []},
			      {xmlelement, "resource", [], []}
			     ]}]}
		  end,
	    send_element(StateData, Res),
	    fsm_next_state(wait_for_auth, StateData);
	{auth, _ID, set, {_U, _P, _D, ""}} ->
	    Err = jlib:make_error_reply(
		    El,
		    ?ERR_AUTH_NO_RESOURCE_PROVIDED(StateData#state.lang)),
	    send_element(StateData, Err),
	    fsm_next_state(wait_for_auth, StateData);
	{auth, _ID, set, {U, P, D, R}} ->
	    JID = jlib:make_jid(U, StateData#state.server, R),
	    case (JID /= error) andalso
		(acl:match_rule(StateData#state.server,
				StateData#state.access, JID) == allow) of
		true ->
                    DGen = fun(PW) ->
                             sha:sha(StateData#state.streamid ++ PW) end,
		    case ejabberd_auth:check_password_with_authmodule(
			   U, StateData#state.server, P, D, DGen) of
			{true, AuthModule} ->
			    ?INFO_MSG(
			       "(~w) Accepted legacy authentication for ~s by ~p",
			       [StateData#state.socket,
				jlib:jid_to_string(JID), AuthModule]),
			    SID = {now(), self()},
			    Conn = get_conn_type(StateData),
			    Info = [{ip, StateData#state.ip}, {conn, Conn},
				    {auth_module, AuthModule}],
			    Res1 = jlib:make_result_iq_reply(El),
			    Res = setelement(4, Res1, []),
			    send_element(StateData, Res),
			    ejabberd_sm:open_session(
			      SID, U, StateData#state.server, R, Info),
			    change_shaper(StateData, JID),
			    {Fs, Ts} = ejabberd_hooks:run_fold(
					 roster_get_subscription_lists,
					 StateData#state.server,
					 {[], []},
					 [U, StateData#state.server]),
			    LJID = jlib:jid_tolower(
				     jlib:jid_remove_resource(JID)),
			    Fs1 = [LJID | Fs],
			    Ts1 = [LJID | Ts],
			    PrivList =
				ejabberd_hooks:run_fold(
				  privacy_get_user_list, StateData#state.server,
				  #userlist{},
				  [U, StateData#state.server]),
                            NewStateData =
                                StateData#state{
					     user = U,
					     resource = R,
					     jid = JID,
					     sid = SID,
					     conn = Conn,
					     auth_module = AuthModule,
					     pres_f = ?SETS:from_list(Fs1),
					     pres_t = ?SETS:from_list(Ts1),
					     privacy_list = PrivList},
			    fsm_next_state_pack(session_established,
                                                NewStateData);
			_ ->
			    ?INFO_MSG(
			       "(~w) Failed legacy authentication for ~s",
			       [StateData#state.socket,
				jlib:jid_to_string(JID)]),
			    Err = jlib:make_error_reply(
				    El, ?ERR_NOT_AUTHORIZED),
			    send_element(StateData, Err),
			    fsm_next_state(wait_for_auth, StateData)
		    end;
		_ ->
		    if
			JID == error ->
			    ?INFO_MSG(
			       "(~w) Forbidden legacy authentication for "
			       "username '~s' with resource '~s'",
			       [StateData#state.socket, U, R]),
			    Err = jlib:make_error_reply(El, ?ERR_JID_MALFORMED),
			    send_element(StateData, Err),
			    fsm_next_state(wait_for_auth, StateData);
			true ->
			    ?INFO_MSG(
			       "(~w) Forbidden legacy authentication for ~s",
			       [StateData#state.socket,
				jlib:jid_to_string(JID)]),
			    Err = jlib:make_error_reply(El, ?ERR_NOT_ALLOWED),
			    send_element(StateData, Err),
			    fsm_next_state(wait_for_auth, StateData)
		    end
	    end;
	_ ->
	    process_unauthenticated_stanza(StateData, El),
	    fsm_next_state(wait_for_auth, StateData)
    end;

wait_for_auth(timeout, StateData) ->
    {stop, normal, StateData};

wait_for_auth({xmlstreamend, _Name}, StateData) ->
    send_trailer(StateData),
    {stop, normal, StateData};

wait_for_auth({xmlstreamerror, _}, StateData) ->
    send_element(StateData, ?INVALID_XML_ERR),
    send_trailer(StateData),
    {stop, normal, StateData};

wait_for_auth(closed, StateData) ->
    {stop, normal, StateData}.


wait_for_feature_request({xmlstreamelement, El}, StateData) ->
    {xmlelement, Name, Attrs, Els} = El,
    Zlib = StateData#state.zlib,
    TLS = StateData#state.tls,
    TLSEnabled = StateData#state.tls_enabled,
    TLSRequired = StateData#state.tls_required,
    SockMod = (StateData#state.sockmod):get_sockmod(StateData#state.socket),
    case {xml:get_attr_s("xmlns", Attrs), Name} of
	{?NS_SASL, "auth"} when not ((SockMod == gen_tcp) and TLSRequired) ->
	    Mech = xml:get_attr_s("mechanism", Attrs),
	    ClientIn = jlib:decode_base64(xml:get_cdata(Els)),
	    case cyrsasl:server_start(StateData#state.sasl_state,
				      Mech,
				      ClientIn) of
		{ok, Props} ->
		    (StateData#state.sockmod):reset_stream(
		      StateData#state.socket),
		    send_element(StateData,
				 {xmlelement, "success",
				  [{"xmlns", ?NS_SASL}], []}),
		    U = xml:get_attr_s(username, Props),
		    AuthModule = xml:get_attr_s(auth_module, Props),
		    ?INFO_MSG("(~w) Accepted authentication for ~s by ~p",
			      [StateData#state.socket, U, AuthModule]),
		    fsm_next_state(wait_for_stream,
				   StateData#state{
				     streamid = new_id(),
				     authenticated = true,
				     auth_module = AuthModule,
				     user = U });
		{continue, ServerOut, NewSASLState} ->
		    send_element(StateData,
				 {xmlelement, "challenge",
				  [{"xmlns", ?NS_SASL}],
				  [{xmlcdata,
				    jlib:encode_base64(ServerOut)}]}),
		    fsm_next_state(wait_for_sasl_response,
				   StateData#state{
				     sasl_state = NewSASLState});
		{error, Error, Username} ->
		    ?INFO_MSG(
		       "(~w) Failed authentication for ~s@~s",
		       [StateData#state.socket,
			Username, StateData#state.server]),
		    send_element(StateData,
				 {xmlelement, "failure",
				  [{"xmlns", ?NS_SASL}],
				  [{xmlelement, Error, [], []}]}),
		    {next_state, wait_for_feature_request, StateData,
		     ?C2S_OPEN_TIMEOUT};
		{error, Error} ->
		    send_element(StateData,
				 {xmlelement, "failure",
				  [{"xmlns", ?NS_SASL}],
				  [{xmlelement, Error, [], []}]}),
		    fsm_next_state(wait_for_feature_request, StateData)
	    end;
	{?NS_TLS, "starttls"} when TLS == true,
				   TLSEnabled == false,
				   SockMod == gen_tcp ->
	    TLSOpts = case ejabberd_config:get_local_option(
			     {domain_certfile, StateData#state.server}) of
			  undefined ->
			      StateData#state.tls_options;
			  CertFile ->
			      [{certfile, CertFile} |
			       lists:keydelete(
				 certfile, 1, StateData#state.tls_options)]
		      end,
	    Socket = StateData#state.socket,
	    TLSSocket = (StateData#state.sockmod):starttls(
			  Socket, TLSOpts,
			  xml:element_to_binary(
			    {xmlelement, "proceed", [{"xmlns", ?NS_TLS}], []})),
	    fsm_next_state(wait_for_stream,
			   StateData#state{socket = TLSSocket,
					   streamid = new_id(),
					   tls_enabled = true
					  });
	{?NS_COMPRESS, "compress"} when Zlib == true,
					((SockMod == gen_tcp) or
					 (SockMod == tls)) ->
	    case xml:get_subtag(El, "method") of
		false ->
		    send_element(StateData,
				 {xmlelement, "failure",
				  [{"xmlns", ?NS_COMPRESS}],
				  [{xmlelement, "setup-failed", [], []}]}),
		    fsm_next_state(wait_for_feature_request, StateData);
		Method ->
		    case xml:get_tag_cdata(Method) of
			"zlib" ->
			    Socket = StateData#state.socket,
			    ZlibSocket = (StateData#state.sockmod):compress(
					   Socket,
					   xml:element_to_binary(
					     {xmlelement, "compressed",
					      [{"xmlns", ?NS_COMPRESS}], []})),
			    fsm_next_state(wait_for_stream,
			     StateData#state{socket = ZlibSocket,
					     streamid = new_id()
					    });
			_ ->
			    send_element(StateData,
					 {xmlelement, "failure",
					  [{"xmlns", ?NS_COMPRESS}],
					  [{xmlelement, "unsupported-method",
					    [], []}]}),
			    fsm_next_state(wait_for_feature_request,
					   StateData)
		    end
	    end;
	_ ->
	    if
		(SockMod == gen_tcp) and TLSRequired ->
		    Lang = StateData#state.lang,
		    send_element(StateData, ?POLICY_VIOLATION_ERR(
					       Lang,
					       "Use of STARTTLS required")),
		    send_trailer(StateData),
		    {stop, normal, StateData};
		true ->
		    process_unauthenticated_stanza(StateData, El),
		    fsm_next_state(wait_for_feature_request, StateData)
	    end
    end;

wait_for_feature_request(timeout, StateData) ->
    {stop, normal, StateData};

wait_for_feature_request({xmlstreamend, _Name}, StateData) ->
    send_trailer(StateData),
    {stop, normal, StateData};

wait_for_feature_request({xmlstreamerror, _}, StateData) ->
    send_element(StateData, ?INVALID_XML_ERR),
    send_trailer(StateData),
    {stop, normal, StateData};

wait_for_feature_request(closed, StateData) ->
    {stop, normal, StateData}.


wait_for_sasl_response({xmlstreamelement, El}, StateData) ->
    {xmlelement, Name, Attrs, Els} = El,
    case {xml:get_attr_s("xmlns", Attrs), Name} of
	{?NS_SASL, "response"} ->
	    ClientIn = jlib:decode_base64(xml:get_cdata(Els)),
	    case cyrsasl:server_step(StateData#state.sasl_state,
				     ClientIn) of
		{ok, Props} ->
		    (StateData#state.sockmod):reset_stream(
		      StateData#state.socket),
		    send_element(StateData,
				 {xmlelement, "success",
				  [{"xmlns", ?NS_SASL}], []}),
		    U = xml:get_attr_s(username, Props),
		    AuthModule = xml:get_attr_s(auth_module, Props),
		    ?INFO_MSG("(~w) Accepted authentication for ~s by ~p",
			      [StateData#state.socket, U, AuthModule]),
		    fsm_next_state(wait_for_stream,
				   StateData#state{
				     streamid = new_id(),
				     authenticated = true,
				     auth_module = AuthModule,
				     user = U});
		{continue, ServerOut, NewSASLState} ->
		    send_element(StateData,
				 {xmlelement, "challenge",
				  [{"xmlns", ?NS_SASL}],
				  [{xmlcdata,
				    jlib:encode_base64(ServerOut)}]}),
		    fsm_next_state(wait_for_sasl_response,
		     StateData#state{sasl_state = NewSASLState});
		{error, Error, Username} ->
		    ?INFO_MSG(
		       "(~w) Failed authentication for ~s@~s",
		       [StateData#state.socket,
			Username, StateData#state.server]),
		    send_element(StateData,
				 {xmlelement, "failure",
				  [{"xmlns", ?NS_SASL}],
				  [{xmlelement, Error, [], []}]}),
		    fsm_next_state(wait_for_feature_request, StateData);
		{error, Error} ->
		    send_element(StateData,
				 {xmlelement, "failure",
				  [{"xmlns", ?NS_SASL}],
				  [{xmlelement, Error, [], []}]}),
		    fsm_next_state(wait_for_feature_request, StateData)
	    end;
	_ ->
	    process_unauthenticated_stanza(StateData, El),
	    fsm_next_state(wait_for_feature_request, StateData)
    end;

wait_for_sasl_response(timeout, StateData) ->
    {stop, normal, StateData};

wait_for_sasl_response({xmlstreamend, _Name}, StateData) ->
    send_trailer(StateData),
    {stop, normal, StateData};

wait_for_sasl_response({xmlstreamerror, _}, StateData) ->
    send_element(StateData, ?INVALID_XML_ERR),
    send_trailer(StateData),
    {stop, normal, StateData};

wait_for_sasl_response(closed, StateData) ->
    {stop, normal, StateData}.



wait_for_bind({xmlstreamelement, El}, StateData) ->
    case jlib:iq_query_info(El) of
	#iq{type = set, xmlns = ?NS_BIND, sub_el = SubEl} = IQ ->
	    U = StateData#state.user,
	    R1 = xml:get_path_s(SubEl, [{elem, "resource"}, cdata]),
	    R = case jlib:resourceprep(R1) of
		    error -> error;
		    "" ->
			lists:concat(
			  [randoms:get_string() | tuple_to_list(now())]);
		    Resource -> Resource
		end,
	    case R of
		error ->
		    Err = jlib:make_error_reply(El, ?ERR_BAD_REQUEST),
		    send_element(StateData, Err),
		    fsm_next_state(wait_for_bind, StateData);
		_ ->
		    JID = jlib:make_jid(U, StateData#state.server, R),
		    %%Server = StateData#state.server,
		    %%RosterVersioningFeature =
		    %%	ejabberd_hooks:run_fold(
		    %%  roster_get_versioning_feature, Server, [], [Server]),
	            %%StreamFeatures = [{xmlelement, "session",
		    %%		       [{"xmlns", ?NS_SESSION}], []} |
		    %%		      RosterVersioningFeature],
		    %%send_element(StateData, {xmlelement, "stream:features",
		    %%			     [], StreamFeatures}),
		    Res = IQ#iq{type = result,
				sub_el = [{xmlelement, "bind",
					   [{"xmlns", ?NS_BIND}],
					   [{xmlelement, "jid", [],
					     [{xmlcdata,
					       jlib:jid_to_string(JID)}]}]}]},
		    send_element(StateData, jlib:iq_to_xml(Res)),
		    fsm_next_state(wait_for_session,
				   StateData#state{resource = R, jid = JID})
	    end;
	_ ->
	    fsm_next_state(wait_for_bind, StateData)
    end;

wait_for_bind(timeout, StateData) ->
    {stop, normal, StateData};

wait_for_bind({xmlstreamend, _Name}, StateData) ->
    send_trailer(StateData),
    {stop, normal, StateData};

wait_for_bind({xmlstreamerror, _}, StateData) ->
    send_element(StateData, ?INVALID_XML_ERR),
    send_trailer(StateData),
    {stop, normal, StateData};

wait_for_bind(closed, StateData) ->
    {stop, normal, StateData}.



wait_for_session({xmlstreamelement, El}, StateData) ->
    case jlib:iq_query_info(El) of
	#iq{type = set, xmlns = ?NS_SESSION} ->
	    U = StateData#state.user,
	    R = StateData#state.resource,
	    JID = StateData#state.jid,
	    case acl:match_rule(StateData#state.server,
				StateData#state.access, JID) of
		allow ->
		    ?INFO_MSG("(~w) Opened session for ~s",
			      [StateData#state.socket,
			       jlib:jid_to_string(JID)]),
		    Res = jlib:make_result_iq_reply(El),
		    send_element(StateData, Res),
		    change_shaper(StateData, JID),
		    {Fs, Ts} = ejabberd_hooks:run_fold(
				 roster_get_subscription_lists,
				 StateData#state.server,
				 {[], []},
				 [U, StateData#state.server]),
		    LJID = jlib:jid_tolower(jlib:jid_remove_resource(JID)),
		    Fs1 = [LJID | Fs],
		    Ts1 = [LJID | Ts],
		    PrivList =
			ejabberd_hooks:run_fold(
			  privacy_get_user_list, StateData#state.server,
			  #userlist{},
			  [U, StateData#state.server]),
		    SID = {now(), self()},
		    Conn = get_conn_type(StateData),
		    Info = [{ip, StateData#state.ip}, {conn, Conn},
			    {auth_module, StateData#state.auth_module}],
		    ejabberd_sm:open_session(
		      SID, U, StateData#state.server, R, Info),
                    NewStateData =
                        StateData#state{
				     sid = SID,
				     conn = Conn,
				     pres_f = ?SETS:from_list(Fs1),
				     pres_t = ?SETS:from_list(Ts1),
				     privacy_list = PrivList},
		    fsm_next_state_pack(session_established,
                                        NewStateData);
		_ ->
		    ejabberd_hooks:run(forbidden_session_hook,
				       StateData#state.server, [JID]),
		    ?INFO_MSG("(~w) Forbidden session for ~s",
			      [StateData#state.socket,
			       jlib:jid_to_string(JID)]),
		    Err = jlib:make_error_reply(El, ?ERR_NOT_ALLOWED),
		    send_element(StateData, Err),
		    fsm_next_state(wait_for_session, StateData)
	    end;
	_ ->
	    fsm_next_state(wait_for_session, StateData)
    end;

wait_for_session(timeout, StateData) ->
    {stop, normal, StateData};

wait_for_session({xmlstreamend, _Name}, StateData) ->
    send_trailer(StateData),
    {stop, normal, StateData};

wait_for_session({xmlstreamerror, _}, StateData) ->
    send_element(StateData, ?INVALID_XML_ERR),
    send_trailer(StateData),
    {stop, normal, StateData};

wait_for_session(closed, StateData) ->
    {stop, normal, StateData}.


session_established({xmlstreamelement, El}, StateData) ->
    FromJID = StateData#state.jid,
    % Check 'from' attribute in stanza RFC 3920 Section 9.1.2
    case check_from(El, FromJID) of
	'invalid-from' ->
	    send_element(StateData, ?INVALID_FROM),
	    send_trailer(StateData),
	    {stop, normal, StateData};
	_NewEl ->
	    session_established2(El, StateData)
    end;

%% We hibernate the process to reduce memory consumption after a
%% configurable activity timeout
session_established(timeout, StateData) ->
    %% TODO: Options must be stored in state:
    Options = [],
    proc_lib:hibernate(?GEN_FSM, enter_loop,
		       [?MODULE, Options, session_established, StateData]),
    fsm_next_state(session_established, StateData);

session_established({xmlstreamend, _Name}, StateData) ->
    send_trailer(StateData),
    {stop, normal, StateData};

session_established({xmlstreamerror, "XML stanza is too big" = E}, StateData) ->
    send_element(StateData, ?POLICY_VIOLATION_ERR(StateData#state.lang, E)),
    send_trailer(StateData),
    {stop, normal, StateData};

session_established({xmlstreamerror, _}, StateData) ->
    send_element(StateData, ?INVALID_XML_ERR),
    send_trailer(StateData),
    {stop, normal, StateData};

session_established(closed, StateData) ->
    {stop, normal, StateData}.

%% Process packets sent by user (coming from user on c2s XMPP
%% connection)
session_established2(El, StateData) ->
    {xmlelement, Name, Attrs, _Els} = El,
    User = StateData#state.user,
    Server = StateData#state.server,
    FromJID = StateData#state.jid,
    To = xml:get_attr_s("to", Attrs),
    ToJID = case To of
		"" ->
		    jlib:make_jid(User, Server, "");
		_ ->
		    jlib:string_to_jid(To)
	    end,
    NewEl1 = jlib:remove_attr("xmlns", El),
    NewEl = case xml:get_attr_s("xml:lang", Attrs) of
		"" ->
		    case StateData#state.lang of
			"" -> NewEl1;
			Lang ->
			    xml:replace_tag_attr("xml:lang", Lang, NewEl1)
		    end;
		_ ->
		    NewEl1
	    end,
    NewState =
	case ToJID of
	    error ->
		case xml:get_attr_s("type", Attrs) of
		    "error" -> StateData;
		    "result" -> StateData;
		    _ ->
			Err = jlib:make_error_reply(NewEl, ?ERR_JID_MALFORMED),
			send_element(StateData, Err),
			StateData
		end;
	    _ ->
		case Name of
		    "presence" ->
			PresenceEl = ejabberd_hooks:run_fold(
				       c2s_update_presence,
				       Server,
				       NewEl,
				       [User, Server]),
			ejabberd_hooks:run(
			  user_send_packet,
			  Server,
			  [FromJID, ToJID, PresenceEl]),
			case ToJID of
			    #jid{user = User,
				 server = Server,
				 resource = ""} ->
				?DEBUG("presence_update(~p,~n\t~p,~n\t~p)",
				       [FromJID, PresenceEl, StateData]),
				presence_update(FromJID, PresenceEl,
						StateData);
			    _ ->
				presence_track(FromJID, ToJID, PresenceEl,
					       StateData)
			end;
		    "iq" ->
			case jlib:iq_query_info(NewEl) of
			    #iq{xmlns = ?NS_PRIVACY} = IQ ->
				process_privacy_iq(
				  FromJID, ToJID, IQ, StateData);
			    _ ->
				ejabberd_hooks:run(
				  user_send_packet,
				  Server,
				  [FromJID, ToJID, NewEl]),
				check_privacy_route(FromJID, StateData, FromJID, ToJID, NewEl),
				StateData
			end;
		    "message" ->
			ejabberd_hooks:run(user_send_packet,
					   Server,
					   [FromJID, ToJID, NewEl]),
			check_privacy_route(FromJID, StateData, FromJID,
					    ToJID, NewEl),
			StateData;
		    _ ->
			StateData
		end
	end,
    ejabberd_hooks:run(c2s_loop_debug, [{xmlstreamelement, El}]),
    fsm_next_state(session_established, NewState).



%%----------------------------------------------------------------------
%% Func: StateName/3
%% Returns: {next_state, NextStateName, NextStateData}            |
%%          {next_state, NextStateName, NextStateData, Timeout}   |
%%          {reply, Reply, NextStateName, NextStateData}          |
%%          {reply, Reply, NextStateName, NextStateData, Timeout} |
%%          {stop, Reason, NewStateData}                          |
%%          {stop, Reason, Reply, NewStateData}
%%----------------------------------------------------------------------
%state_name(Event, From, StateData) ->
%    Reply = ok,
%    {reply, Reply, state_name, StateData}.

%%----------------------------------------------------------------------
%% Func: handle_event/3
%% Returns: {next_state, NextStateName, NextStateData}          |
%%          {next_state, NextStateName, NextStateData, Timeout} |
%%          {stop, Reason, NewStateData}
%%----------------------------------------------------------------------
handle_event(_Event, StateName, StateData) ->
    fsm_next_state(StateName, StateData).

%%----------------------------------------------------------------------
%% Func: handle_sync_event/4
%% Returns: {next_state, NextStateName, NextStateData}            |
%%          {next_state, NextStateName, NextStateData, Timeout}   |
%%          {reply, Reply, NextStateName, NextStateData}          |
%%          {reply, Reply, NextStateName, NextStateData, Timeout} |
%%          {stop, Reason, NewStateData}                          |
%%          {stop, Reason, Reply, NewStateData}
%%----------------------------------------------------------------------
handle_sync_event({get_presence}, _From, StateName, StateData) ->
    User = StateData#state.user,
    PresLast = StateData#state.pres_last,

    Show = get_showtag(PresLast),
    Status = get_statustag(PresLast),
    Resource = StateData#state.resource,

    Reply = {User, Resource, Show, Status},
    fsm_reply(Reply, StateName, StateData);

handle_sync_event(get_subscribed, _From, StateName, StateData) ->
    Subscribed = ?SETS:to_list(StateData#state.pres_f),
    {reply, Subscribed, StateName, StateData};

handle_sync_event(_Event, _From, StateName, StateData) ->
    Reply = ok,
    fsm_reply(Reply, StateName, StateData).

code_change(_OldVsn, StateName, StateData, _Extra) ->
    {ok, StateName, StateData}.

%%----------------------------------------------------------------------
%% Func: handle_info/3
%% Returns: {next_state, NextStateName, NextStateData}          |
%%          {next_state, NextStateName, NextStateData, Timeout} |
%%          {stop, Reason, NewStateData}
%%----------------------------------------------------------------------
handle_info({send_text, Text}, StateName, StateData) ->
    send_text(StateData, Text),
    ejabberd_hooks:run(c2s_loop_debug, [Text]),
    fsm_next_state(StateName, StateData);
handle_info(replaced, _StateName, StateData) ->
    Lang = StateData#state.lang,
    send_element(StateData,
		 ?SERRT_CONFLICT(Lang, "Replaced by new connection")),
    send_trailer(StateData),
    {stop, normal, StateData#state{authenticated = replaced}};
%% Process Packets that are to be send to the user
handle_info({route, From, To, Packet}, StateName, StateData) ->
    {xmlelement, Name, Attrs, Els} = Packet,
    {Pass, NewAttrs, NewState} =
	case Name of
	    "presence" ->
		State = ejabberd_hooks:run_fold(
			  c2s_presence_in, StateData#state.server,
			  StateData,
			  [{From, To, Packet}]),
		case xml:get_attr_s("type", Attrs) of
		    "probe" ->
			LFrom = jlib:jid_tolower(From),
			LBFrom = jlib:jid_remove_resource(LFrom),
			NewStateData =
			    case ?SETS:is_element(
				    LFrom, State#state.pres_a) orelse
				?SETS:is_element(
				   LBFrom, State#state.pres_a) of
				true ->
				    State;
				false ->
				    case ?SETS:is_element(
					    LFrom, State#state.pres_f) of
					true ->
					    A = ?SETS:add_element(
						   LFrom,
						   State#state.pres_a),
					    State#state{pres_a = A};
					false ->
					    case ?SETS:is_element(
						    LBFrom, State#state.pres_f) of
						true ->
						    A = ?SETS:add_element(
							   LBFrom,
							   State#state.pres_a),
						    State#state{pres_a = A};
						false ->
						    State
					    end
				    end
			    end,
			process_presence_probe(From, To, NewStateData),
			{false, Attrs, NewStateData};
		    "error" ->
			NewA = remove_element(jlib:jid_tolower(From),
					      State#state.pres_a),
			{true, Attrs, State#state{pres_a = NewA}};
		    "invisible" ->
			Attrs1 = lists:keydelete("type", 1, Attrs),
			{true, [{"type", "unavailable"} | Attrs1], State};
		    "subscribe" ->
<<<<<<< HEAD
			SRes = is_privacy_allow(StateData, From, To, Packet, in),
			{SRes, Attrs, StateData};
		    "subscribed" ->
			SRes = is_privacy_allow(StateData, From, To, Packet, in),
			{SRes, Attrs, StateData};
		    "unsubscribe" ->
			SRes = is_privacy_allow(StateData, From, To, Packet, in),
			{SRes, Attrs, StateData};
		    "unsubscribed" ->
			SRes = is_privacy_allow(StateData, From, To, Packet, in),
			{SRes, Attrs, StateData};
		    _ ->
			case privacy_check_packet(StateData, From, To, Packet, in) of
=======
			SRes = is_privacy_allow(From, To, Packet, State#state.privacy_list),
			{SRes, Attrs, State};
		    "subscribed" ->
			SRes = is_privacy_allow(From, To, Packet, State#state.privacy_list),
			{SRes, Attrs, State};
		    "unsubscribe" ->
			SRes = is_privacy_allow(From, To, Packet, State#state.privacy_list),
			{SRes, Attrs, State};
		    "unsubscribed" ->
			SRes = is_privacy_allow(From, To, Packet, State#state.privacy_list),
			{SRes, Attrs, State};
		    _ ->
			case ejabberd_hooks:run_fold(
			       privacy_check_packet, State#state.server,
			       allow,
			       [State#state.user,
				State#state.server,
				State#state.privacy_list,
				{From, To, Packet},
				in]) of
>>>>>>> 36df8c90
			    allow ->
				LFrom = jlib:jid_tolower(From),
				LBFrom = jlib:jid_remove_resource(LFrom),
				case ?SETS:is_element(
					LFrom, State#state.pres_a) orelse
				    ?SETS:is_element(
				       LBFrom, State#state.pres_a) of
				    true ->
					{true, Attrs, State};
				    false ->
					case ?SETS:is_element(
						LFrom, State#state.pres_f) of
					    true ->
						A = ?SETS:add_element(
						       LFrom,
						       State#state.pres_a),
						{true, Attrs,
						 State#state{pres_a = A}};
					    false ->
						case ?SETS:is_element(
							LBFrom, State#state.pres_f) of
						    true ->
							A = ?SETS:add_element(
							       LBFrom,
							       State#state.pres_a),
							{true, Attrs,
							 State#state{pres_a = A}};
						    false ->
							{true, Attrs, State}
						end
					end
				end;
			    deny ->
				{false, Attrs, State}
			end
		end;
	    "broadcast" ->
		?DEBUG("broadcast~n~p~n", [Els]),
		case Els of
		    [{item, IJID, ISubscription}] ->
			{false, Attrs,
			 roster_change(IJID, ISubscription,
				       StateData)};
		    [{exit, Reason}] ->
			{exit, Attrs, Reason};
		    [{privacy_list, PrivList, PrivListName}] ->
			case ejabberd_hooks:run_fold(
			       privacy_updated_list, StateData#state.server,
			       false,
			       [StateData#state.privacy_list,
				PrivList]) of
			    false ->
				{false, Attrs, StateData};
			    NewPL ->
				PrivPushIQ =
				    #iq{type = set, xmlns = ?NS_PRIVACY,
					id = "push" ++ randoms:get_string(),
					sub_el = [{xmlelement, "query",
						   [{"xmlns", ?NS_PRIVACY}],
						   [{xmlelement, "list",
						     [{"name", PrivListName}],
						     []}]}]},
				PrivPushEl =
				    jlib:replace_from_to(
				      jlib:jid_remove_resource(
					StateData#state.jid),
				      StateData#state.jid,
				      jlib:iq_to_xml(PrivPushIQ)),
				send_element(StateData, PrivPushEl),
				{false, Attrs, StateData#state{privacy_list = NewPL}}
			end;
		    _ ->
			{false, Attrs, StateData}
		end;
	    "iq" ->
		IQ = jlib:iq_query_info(Packet),
		case IQ of
		    #iq{xmlns = ?NS_LAST} ->
			LFrom = jlib:jid_tolower(From),
			LBFrom = jlib:jid_remove_resource(LFrom),
			HasFromSub = (?SETS:is_element(LFrom, StateData#state.pres_f) orelse ?SETS:is_element(LBFrom, StateData#state.pres_f))
			    andalso is_privacy_allow(StateData, To, From, {xmlelement, "presence", [], []}, out),
			case HasFromSub of
			    true ->
				case privacy_check_packet(StateData, From, To, Packet, in) of
				    allow ->
					{true, Attrs, StateData};
				    deny ->
					{false, Attrs, StateData}
				end;
			    _ ->
				Err = jlib:make_error_reply(Packet, ?ERR_FORBIDDEN),
				ejabberd_router:route(To, From, Err),
				{false, Attrs, StateData}
			end;
		    IQ when (is_record(IQ, iq)) or (IQ == reply) ->
			case privacy_check_packet(StateData, From, To, Packet, in) of
			    allow ->
				{true, Attrs, StateData};
			    deny when is_record(IQ, iq) ->
				Err = jlib:make_error_reply(
					Packet, ?ERR_SERVICE_UNAVAILABLE),
				ejabberd_router:route(To, From, Err),
				{false, Attrs, StateData};
			    deny when IQ == reply ->
				{false, Attrs, StateData}
			end;
		    IQ when (IQ == invalid) or (IQ == not_iq) ->
			{false, Attrs, StateData}
		end;
	    "message" ->
		case privacy_check_packet(StateData, From, To, Packet, in) of
		    allow ->
			case ejabberd_hooks:run_fold(
			       feature_check_packet, StateData#state.server,
			       allow,
			       [StateData#state.jid,
				StateData#state.server,
				StateData#state.pres_last,
				{From, To, Packet},
				in]) of
			    allow ->
				{true, Attrs, StateData};
			    deny ->
				{false, Attrs, StateData}
			end;
		    deny ->
			{false, Attrs, StateData}
		end;
	    _ ->
		{true, Attrs, StateData}
	end,
    if
	Pass == exit ->
	    %% When Pass==exit, NewState contains a string instead of a #state{}
	    Lang = StateData#state.lang,
	    send_element(StateData, ?SERRT_CONFLICT(Lang, NewState)),
	    send_trailer(StateData),
	    {stop, normal, StateData};
	Pass ->
	    Attrs2 = jlib:replace_from_to_attrs(jlib:jid_to_string(From),
						jlib:jid_to_string(To),
						NewAttrs),
	    FixedPacket = {xmlelement, Name, Attrs2, Els},
	    send_element(StateData, FixedPacket),
	    ejabberd_hooks:run(user_receive_packet,
			       StateData#state.server,
			       [StateData#state.jid, From, To, FixedPacket]),
	    ejabberd_hooks:run(c2s_loop_debug, [{route, From, To, Packet}]),
	    fsm_next_state(StateName, NewState);
	true ->
	    ejabberd_hooks:run(c2s_loop_debug, [{route, From, To, Packet}]),
	    fsm_next_state(StateName, NewState)
    end;
handle_info({'DOWN', Monitor, _Type, _Object, _Info}, _StateName, StateData)
  when Monitor == StateData#state.socket_monitor ->
    {stop, normal, StateData};
handle_info(system_shutdown, StateName, StateData) ->
    case StateName of
       wait_for_stream ->
           send_header(StateData, ?MYNAME, "1.0", "en"),
           send_element(StateData, ?SERR_SYSTEM_SHUTDOWN),
           send_trailer(StateData),
           ok;
       _ ->
           send_element(StateData, ?SERR_SYSTEM_SHUTDOWN),
           send_trailer(StateData),
           ok
    end,
    {stop, normal, StateData};
handle_info({force_update_presence, LUser}, StateName,
            #state{user = LUser, server = LServer} = StateData) ->
    NewStateData =
	case StateData#state.pres_last of
	    {xmlelement, "presence", _Attrs, _Els} ->
		PresenceEl = ejabberd_hooks:run_fold(
			       c2s_update_presence,
			       LServer,
			       StateData#state.pres_last,
			       [LUser, LServer]),
		StateData2 = StateData#state{pres_last = PresenceEl},
		presence_update(StateData2#state.jid,
				PresenceEl,
				StateData2),
		StateData2;
	    _ ->
		StateData
	end,
    {next_state, StateName, NewStateData};
handle_info({broadcast, Type, From, Packet}, StateName, StateData) ->
    Recipients = ejabberd_hooks:run_fold(
		   c2s_broadcast_recipients, StateData#state.server,
		   [],
		   [StateData, Type, From, Packet]),
    lists:foreach(
      fun(USR) ->
	      ejabberd_router:route(
		From, jlib:make_jid(USR), Packet)
      end, lists:usort(Recipients)),
    fsm_next_state(StateName, StateData);
handle_info(Info, StateName, StateData) ->
    ?ERROR_MSG("Unexpected info: ~p", [Info]),
    fsm_next_state(StateName, StateData).


%%----------------------------------------------------------------------
%% Func: print_state/1
%% Purpose: Prepare the state to be printed on error log
%% Returns: State to print
%%----------------------------------------------------------------------
print_state(State = #state{pres_t = T, pres_f = F, pres_a = A, pres_i = I}) ->
   State#state{pres_t = {pres_t, ?SETS:size(T)},
               pres_f = {pres_f, ?SETS:size(F)},
               pres_a = {pres_a, ?SETS:size(A)},
               pres_i = {pres_i, ?SETS:size(I)}
               }.
    
%%----------------------------------------------------------------------
%% Func: terminate/3
%% Purpose: Shutdown the fsm
%% Returns: any
%%----------------------------------------------------------------------
terminate(_Reason, StateName, StateData) ->
    case StateName of
	session_established ->
	    case StateData#state.authenticated of
		replaced ->
		    ?INFO_MSG("(~w) Replaced session for ~s",
			      [StateData#state.socket,
			       jlib:jid_to_string(StateData#state.jid)]),
		    From = StateData#state.jid,
		    Packet = {xmlelement, "presence",
			      [{"type", "unavailable"}],
			      [{xmlelement, "status", [],
				[{xmlcdata, "Replaced by new connection"}]}]},
		    ejabberd_sm:close_session_unset_presence(
		      StateData#state.sid,
		      StateData#state.user,
		      StateData#state.server,
		      StateData#state.resource,
		      "Replaced by new connection"),
		    presence_broadcast(
		      StateData, From, StateData#state.pres_a, Packet),
		    presence_broadcast(
		      StateData, From, StateData#state.pres_i, Packet);
		_ ->
		    ?INFO_MSG("(~w) Close session for ~s",
			      [StateData#state.socket,
			       jlib:jid_to_string(StateData#state.jid)]),

		    EmptySet = ?SETS:new(),
		    case StateData of
			#state{pres_last = undefined,
			       pres_a = EmptySet,
			       pres_i = EmptySet,
			       pres_invis = false} ->
			    ejabberd_sm:close_session(StateData#state.sid,
						      StateData#state.user,
						      StateData#state.server,
						      StateData#state.resource);
			_ ->
			    From = StateData#state.jid,
			    Packet = {xmlelement, "presence",
				      [{"type", "unavailable"}], []},
			    ejabberd_sm:close_session_unset_presence(
			      StateData#state.sid,
			      StateData#state.user,
			      StateData#state.server,
			      StateData#state.resource,
			      ""),
			    presence_broadcast(
			      StateData, From, StateData#state.pres_a, Packet),
			    presence_broadcast(
			      StateData, From, StateData#state.pres_i, Packet)
		    end
	    end,
	    bounce_messages();
	_ ->
	    ok
    end,
    (StateData#state.sockmod):close(StateData#state.socket),
    ok.

%%%----------------------------------------------------------------------
%%% Internal functions
%%%----------------------------------------------------------------------

change_shaper(StateData, JID) ->
    Shaper = acl:match_rule(StateData#state.server,
			    StateData#state.shaper, JID),
    (StateData#state.sockmod):change_shaper(StateData#state.socket, Shaper).

send_text(StateData, Text) ->
    ?DEBUG("Send XML on stream = ~p", [Text]),
    (StateData#state.sockmod):send(StateData#state.socket, Text).

send_element(StateData, El) when StateData#state.xml_socket ->
    (StateData#state.sockmod):send_xml(StateData#state.socket,
				       {xmlstreamelement, El});
send_element(StateData, El) ->
    send_text(StateData, xml:element_to_binary(El)).

send_header(StateData, Server, Version, Lang)
  when StateData#state.xml_socket ->
    VersionAttr =
	case Version of
	    "" -> [];
	    _ -> [{"version", Version}]
	end,
    LangAttr =
	case Lang of
	    "" -> [];
	    _ -> [{"xml:lang", Lang}]
	end,
    Header =
	{xmlstreamstart,
	 "stream:stream",
	 VersionAttr ++
	 LangAttr ++
	 [{"xmlns", "jabber:client"},
	  {"xmlns:stream", "http://etherx.jabber.org/streams"},
	  {"id", StateData#state.streamid},
	  {"from", Server}]},
    (StateData#state.sockmod):send_xml(
      StateData#state.socket, Header);
send_header(StateData, Server, Version, Lang) ->
    VersionStr =
	case Version of
	    "" -> "";
	    _ -> [" version='", Version, "'"]
	end,
    LangStr =
	case Lang of
	    "" -> "";
	    _ -> [" xml:lang='", Lang, "'"]
	end,
    Header = io_lib:format(?STREAM_HEADER,
			   [StateData#state.streamid,
			    Server,
			    VersionStr,
			    LangStr]),
    send_text(StateData, Header).

send_trailer(StateData) when StateData#state.xml_socket ->
    (StateData#state.sockmod):send_xml(
      StateData#state.socket,
      {xmlstreamend, "stream:stream"});
send_trailer(StateData) ->
    send_text(StateData, ?STREAM_TRAILER).


new_id() ->
    randoms:get_string().


is_auth_packet(El) ->
    case jlib:iq_query_info(El) of
	#iq{id = ID, type = Type, xmlns = ?NS_AUTH, sub_el = SubEl} ->
	    {xmlelement, _, _, Els} = SubEl,
	    {auth, ID, Type,
	     get_auth_tags(Els, "", "", "", "")};
	_ ->
	    false
    end.


get_auth_tags([{xmlelement, Name, _Attrs, Els}| L], U, P, D, R) ->
    CData = xml:get_cdata(Els),
    case Name of
	"username" ->
	    get_auth_tags(L, CData, P, D, R);
	"password" ->
	    get_auth_tags(L, U, CData, D, R);
	"digest" ->
	    get_auth_tags(L, U, P, CData, R);
	"resource" ->
	    get_auth_tags(L, U, P, D, CData);
	_ ->
	    get_auth_tags(L, U, P, D, R)
    end;
get_auth_tags([_ | L], U, P, D, R) ->
    get_auth_tags(L, U, P, D, R);
get_auth_tags([], U, P, D, R) ->
    {U, P, D, R}.

%% Copied from ejabberd_socket.erl
-record(socket_state, {sockmod, socket, receiver}).

get_conn_type(StateData) ->
    case (StateData#state.sockmod):get_sockmod(StateData#state.socket) of
    gen_tcp -> c2s;
    tls -> c2s_tls;
    ejabberd_zlib ->
	case ejabberd_zlib:get_sockmod((StateData#state.socket)#socket_state.socket) of
	    gen_tcp -> c2s_compressed;
	    tls -> c2s_compressed_tls
	end;
    ejabberd_http_poll -> http_poll;
    ejabberd_http_bind -> http_bind;
    _ -> unknown
    end.

process_presence_probe(From, To, StateData) ->
    LFrom = jlib:jid_tolower(From),
    LBFrom = setelement(3, LFrom, ""),
    case StateData#state.pres_last of
	undefined ->
	    ok;
	_ ->
	    Cond1 = (not StateData#state.pres_invis)
		andalso (?SETS:is_element(LFrom, StateData#state.pres_f)
			 orelse
			 ((LFrom /= LBFrom) andalso
			  ?SETS:is_element(LBFrom, StateData#state.pres_f)))
		andalso (not
			 (?SETS:is_element(LFrom, StateData#state.pres_i)
			  orelse
			  ((LFrom /= LBFrom) andalso
			   ?SETS:is_element(LBFrom, StateData#state.pres_i)))),
	    Cond2 = StateData#state.pres_invis
		andalso ?SETS:is_element(LFrom, StateData#state.pres_f)
		andalso ?SETS:is_element(LFrom, StateData#state.pres_a),
	    if
		Cond1 ->
		    Timestamp = StateData#state.pres_timestamp,
		    Packet = xml:append_subtags(
			       StateData#state.pres_last,
			       %% To is the one sending the presence (the target of the probe)
			       [jlib:timestamp_to_xml(Timestamp, utc, To, ""),
				%% TODO: Delete the next line once XEP-0091 is Obsolete
				jlib:timestamp_to_xml(Timestamp)]),
		    case privacy_check_packet(StateData, To, From, Packet, out) of
			deny ->
			    ok;
			allow ->
			    Pid=element(2, StateData#state.sid),
			    ejabberd_hooks:run(presence_probe_hook, StateData#state.server, [From, To, Pid]),
			    %% Don't route a presence probe to oneself
			    case From == To of
				false ->
				    ejabberd_router:route(To, From, Packet);
			    	true ->
				    ok
			    end
		    end;
		Cond2 ->
		    ejabberd_router:route(To, From,
					  {xmlelement, "presence",
					   [],
					   []});
		true ->
		    ok
	    end
    end.

%% User updates his presence (non-directed presence packet)
presence_update(From, Packet, StateData) ->
    {xmlelement, _Name, Attrs, _Els} = Packet,
    case xml:get_attr_s("type", Attrs) of
	"unavailable" ->
	    Status = case xml:get_subtag(Packet, "status") of
			 false ->
			    "";
			 StatusTag ->
			    xml:get_tag_cdata(StatusTag)
		     end,
	    Info = [{ip, StateData#state.ip}, {conn, StateData#state.conn},
		    {auth_module, StateData#state.auth_module}],
	    ejabberd_sm:unset_presence(StateData#state.sid,
				       StateData#state.user,
				       StateData#state.server,
				       StateData#state.resource,
				       Status,
				       Info),
	    presence_broadcast(StateData, From, StateData#state.pres_a, Packet),
	    presence_broadcast(StateData, From, StateData#state.pres_i, Packet),
	    StateData#state{pres_last = undefined,
			    pres_timestamp = undefined,
			    pres_a = ?SETS:new(),
			    pres_i = ?SETS:new(),
			    pres_invis = false};
	"invisible" ->
	    NewPriority = get_priority_from_presence(Packet),
	    update_priority(NewPriority, Packet, StateData),
	    NewState =
		if
		    not StateData#state.pres_invis ->
			presence_broadcast(StateData, From,
					   StateData#state.pres_a,
					   Packet),
			presence_broadcast(StateData, From,
					   StateData#state.pres_i,
					   Packet),
			S1 = StateData#state{pres_last = undefined,
					     pres_timestamp = undefined,
					     pres_a = ?SETS:new(),
					     pres_i = ?SETS:new(),
					     pres_invis = true},
			presence_broadcast_first(From, S1, Packet);
		    true ->
			StateData
		end,
	    NewState;
	"error" ->
	    StateData;
	"probe" ->
	    StateData;
	"subscribe" ->
	    StateData;
	"subscribed" ->
	    StateData;
	"unsubscribe" ->
	    StateData;
	"unsubscribed" ->
	    StateData;
	_ ->
	    OldPriority = case StateData#state.pres_last of
			      undefined ->
				  0;
			      OldPresence ->
				  get_priority_from_presence(OldPresence)
			  end,
	    NewPriority = get_priority_from_presence(Packet),
	    Timestamp = calendar:now_to_universal_time(now()),
	    update_priority(NewPriority, Packet, StateData),
	    FromUnavail = (StateData#state.pres_last == undefined) or
		StateData#state.pres_invis,
	    ?DEBUG("from unavail = ~p~n", [FromUnavail]),
	    NewState =
		if
		    FromUnavail ->
			ejabberd_hooks:run(user_available_hook,
					   StateData#state.server,
					   [StateData#state.jid]),
			if NewPriority >= 0 ->
				resend_offline_messages(StateData),
				resend_subscription_requests(StateData);
			   true ->
				ok
			end,
			presence_broadcast_first(
			  From, StateData#state{pres_last = Packet,
						pres_invis = false,
						pres_timestamp = Timestamp
					       }, Packet);
		    true ->
			presence_broadcast_to_trusted(StateData,
						      From,
						      StateData#state.pres_f,
						      StateData#state.pres_a,
						      Packet),
			if OldPriority < 0, NewPriority >= 0 ->
				resend_offline_messages(StateData);
			   true ->
				ok
			end,
			StateData#state{pres_last = Packet,
					pres_invis = false,
					pres_timestamp = Timestamp
				       }
		end,
	    NewState
    end.

%% User sends a directed presence packet
presence_track(From, To, Packet, StateData) ->
    {xmlelement, _Name, Attrs, _Els} = Packet,
    LTo = jlib:jid_tolower(To),
    User = StateData#state.user,
    Server = StateData#state.server,
    case xml:get_attr_s("type", Attrs) of
	"unavailable" ->
	    check_privacy_route(From, StateData, From, To, Packet),
	    I = remove_element(LTo, StateData#state.pres_i),
	    A = remove_element(LTo, StateData#state.pres_a),
	    StateData#state{pres_i = I,
			    pres_a = A};
	"invisible" ->
	    check_privacy_route(From, StateData, From, To, Packet),
	    I = ?SETS:add_element(LTo, StateData#state.pres_i),
	    A = remove_element(LTo, StateData#state.pres_a),
	    StateData#state{pres_i = I,
			    pres_a = A};
	"subscribe" ->
	    ejabberd_hooks:run(roster_out_subscription,
			       Server,
			       [User, Server, To, subscribe]),
	    check_privacy_route(From, StateData, jlib:jid_remove_resource(From),
				To, Packet),
	    StateData;
	"subscribed" ->
	    ejabberd_hooks:run(roster_out_subscription,
			       Server,
			       [User, Server, To, subscribed]),
	    check_privacy_route(From, StateData, jlib:jid_remove_resource(From),
				To, Packet),
	    StateData;
	"unsubscribe" ->
	    ejabberd_hooks:run(roster_out_subscription,
			       Server,
			       [User, Server, To, unsubscribe]),
	    check_privacy_route(From, StateData, jlib:jid_remove_resource(From),
				To, Packet),
	    StateData;
	"unsubscribed" ->
	    ejabberd_hooks:run(roster_out_subscription,
			       Server,
			       [User, Server, To, unsubscribed]),
	    check_privacy_route(From, StateData, jlib:jid_remove_resource(From),
				To, Packet),
	    StateData;
	"error" ->
	    check_privacy_route(From, StateData, From, To, Packet),
	    StateData;
	"probe" ->
	    check_privacy_route(From, StateData, From, To, Packet),
	    StateData;
	_ ->
	    check_privacy_route(From, StateData, From, To, Packet),
	    I = remove_element(LTo, StateData#state.pres_i),
	    A = ?SETS:add_element(LTo, StateData#state.pres_a),
	    StateData#state{pres_i = I,
			    pres_a = A}
    end.

check_privacy_route(From, StateData, FromRoute, To, Packet) ->
    case privacy_check_packet(StateData, From, To, Packet, out) of
	deny ->
	    Lang = StateData#state.lang,
	    ErrText = "Your active privacy list has denied the routing of this stanza.",
	    Err = jlib:make_error_reply(Packet, ?ERRT_NOT_ACCEPTABLE(Lang, ErrText)),
	    ejabberd_router:route(To, From, Err),
	    ok;
	allow ->
	    ejabberd_router:route(FromRoute, To, Packet)
    end.

privacy_check_packet(StateData, From, To, Packet, Dir) ->
    ejabberd_hooks:run_fold(
      privacy_check_packet, StateData#state.server,
      allow,
      [StateData#state.user,
       StateData#state.server,
       StateData#state.privacy_list,
       {From, To, Packet},
       Dir]).

%% Check if privacy rules allow this delivery
is_privacy_allow(StateData, From, To, Packet, Dir) ->
    allow == privacy_check_packet(StateData, From, To, Packet, Dir).

presence_broadcast(StateData, From, JIDSet, Packet) ->
    lists:foreach(fun(JID) ->
			  FJID = jlib:make_jid(JID),
			  case privacy_check_packet(StateData, From, FJID, Packet, out) of
			      deny ->
				  ok;
			      allow ->
				  ejabberd_router:route(From, FJID, Packet)
			  end
		  end, ?SETS:to_list(JIDSet)).

presence_broadcast_to_trusted(StateData, From, T, A, Packet) ->
    lists:foreach(
      fun(JID) ->
	      case ?SETS:is_element(JID, T) of
		  true ->
		      FJID = jlib:make_jid(JID),
		      case privacy_check_packet(StateData, From, FJID, Packet, out) of
			  deny ->
			      ok;
			  allow ->
			      ejabberd_router:route(From, FJID, Packet)
		      end;
		  _ ->
		      ok
	      end
      end, ?SETS:to_list(A)).


presence_broadcast_first(From, StateData, Packet) ->
    ?SETS:fold(fun(JID, X) ->
		       ejabberd_router:route(
			 From,
			 jlib:make_jid(JID),
			 {xmlelement, "presence",
			  [{"type", "probe"}],
			  []}),
		       X
	       end,
	       [],
	       StateData#state.pres_t),
    if
	StateData#state.pres_invis ->
	    StateData;
	true ->
	    As = ?SETS:fold(
		    fun(JID, A) ->
			    FJID = jlib:make_jid(JID),
			    case privacy_check_packet(StateData, From, FJID, Packet, out) of
				deny ->
				    ok;
				allow ->
				    ejabberd_router:route(From, FJID, Packet)
			    end,
			    ?SETS:add_element(JID, A)
		    end,
		    StateData#state.pres_a,
		    StateData#state.pres_f),
	    StateData#state{pres_a = As}
    end.


remove_element(E, Set) ->
    case ?SETS:is_element(E, Set) of
	true ->
	    ?SETS:del_element(E, Set);
	_ ->
	    Set
    end.


roster_change(IJID, ISubscription, StateData) ->
    LIJID = jlib:jid_tolower(IJID),
    IsFrom = (ISubscription == both) or (ISubscription == from),
    IsTo   = (ISubscription == both) or (ISubscription == to),
    OldIsFrom = ?SETS:is_element(LIJID, StateData#state.pres_f),
    FSet = if
	       IsFrom ->
		   ?SETS:add_element(LIJID, StateData#state.pres_f);
	       true ->
		   remove_element(LIJID, StateData#state.pres_f)
	   end,
    TSet = if
	       IsTo ->
		   ?SETS:add_element(LIJID, StateData#state.pres_t);
	       true ->
		   remove_element(LIJID, StateData#state.pres_t)
	   end,
    case StateData#state.pres_last of
	undefined ->
	    StateData#state{pres_f = FSet, pres_t = TSet};
	P ->
	    ?DEBUG("roster changed for ~p~n", [StateData#state.user]),
	    From = StateData#state.jid,
	    To = jlib:make_jid(IJID),
	    Cond1 = (not StateData#state.pres_invis) and IsFrom
		and (not OldIsFrom),
	    Cond2 = (not IsFrom) and OldIsFrom
		and (?SETS:is_element(LIJID, StateData#state.pres_a) or
		     ?SETS:is_element(LIJID, StateData#state.pres_i)),
	    if
		Cond1 ->
		    ?DEBUG("C1: ~p~n", [LIJID]),
		    case privacy_check_packet(StateData, From, To, P, out) of
			deny ->
			    ok;
			allow ->
			    ejabberd_router:route(From, To, P)
		    end,
		    A = ?SETS:add_element(LIJID,
					  StateData#state.pres_a),
		    StateData#state{pres_a = A,
				    pres_f = FSet,
				    pres_t = TSet};
		Cond2 ->
		    ?DEBUG("C2: ~p~n", [LIJID]),
		    PU = {xmlelement, "presence",
			  [{"type", "unavailable"}], []},
		    case privacy_check_packet(StateData, From, To, PU, out) of
			deny ->
			    ok;
			allow ->
			    ejabberd_router:route(From, To, PU)
		    end,
		    I = remove_element(LIJID,
				       StateData#state.pres_i),
		    A = remove_element(LIJID,
				       StateData#state.pres_a),
		    StateData#state{pres_i = I,
				    pres_a = A,
				    pres_f = FSet,
				    pres_t = TSet};
		true ->
		    StateData#state{pres_f = FSet, pres_t = TSet}
	    end
    end.


update_priority(Priority, Packet, StateData) ->
    Info = [{ip, StateData#state.ip}, {conn, StateData#state.conn},
	    {auth_module, StateData#state.auth_module}],
    ejabberd_sm:set_presence(StateData#state.sid,
			     StateData#state.user,
			     StateData#state.server,
			     StateData#state.resource,
			     Priority,
			     Packet,
			     Info).

get_priority_from_presence(PresencePacket) ->
    case xml:get_subtag(PresencePacket, "priority") of
	false ->
	    0;
	SubEl ->
	    case catch list_to_integer(xml:get_tag_cdata(SubEl)) of
		P when is_integer(P) ->
		    P;
		_ ->
		    0
	    end
    end.

process_privacy_iq(From, To,
		   #iq{type = Type, sub_el = SubEl} = IQ,
		   StateData) ->
    {Res, NewStateData} =
	case Type of
	    get ->
		R = ejabberd_hooks:run_fold(
		      privacy_iq_get, StateData#state.server,
		      {error, ?ERR_FEATURE_NOT_IMPLEMENTED},
		      [From, To, IQ, StateData#state.privacy_list]),
		{R, StateData};
	    set ->
		case ejabberd_hooks:run_fold(
		       privacy_iq_set, StateData#state.server,
		       {error, ?ERR_FEATURE_NOT_IMPLEMENTED},
		       [From, To, IQ]) of
		    {result, R, NewPrivList} ->
			{{result, R},
			 StateData#state{privacy_list = NewPrivList}};
		    R -> {R, StateData}
		end
	end,
    IQRes =
	case Res of
	    {result, Result} ->
		IQ#iq{type = result, sub_el = Result};
	    {error, Error} ->
		IQ#iq{type = error, sub_el = [SubEl, Error]}
	end,
    ejabberd_router:route(
      To, From, jlib:iq_to_xml(IQRes)),
    NewStateData.


resend_offline_messages(StateData) ->
    case ejabberd_hooks:run_fold(
	   resend_offline_messages_hook, StateData#state.server,
	   [],
	   [StateData#state.user, StateData#state.server]) of
	Rs when is_list(Rs) ->
	    lists:foreach(
	      fun({route,
		   From, To, {xmlelement, Name, Attrs, Els} = Packet}) ->
		      Pass = case privacy_check_packet(StateData, From, To, Packet, in) of
				 allow ->
				     true;
				 deny ->
				     false
			     end,
		      if
			  Pass ->
			      Attrs2 = jlib:replace_from_to_attrs(
					 jlib:jid_to_string(From),
					 jlib:jid_to_string(To),
					 Attrs),
			      FixedPacket = {xmlelement, Name, Attrs2, Els},
			      send_element(StateData, FixedPacket),
			      ejabberd_hooks:run(user_receive_packet,
						 StateData#state.server,
						 [StateData#state.jid,
						  From, To, FixedPacket]);
			  true ->
			      ok
		      end
	      end, Rs)
    end.

resend_subscription_requests(#state{user = User,
				    server = Server} = StateData) ->
    PendingSubscriptions = ejabberd_hooks:run_fold(
			     resend_subscription_requests_hook,
			     Server,
			     [],
			     [User, Server]),
    lists:foreach(fun(XMLPacket) ->
			  send_element(StateData,
				       XMLPacket)
		  end,
		  PendingSubscriptions).

get_showtag(undefined) ->
    "unavailable";
get_showtag(Presence) ->
    case xml:get_path_s(Presence, [{elem, "show"}, cdata]) of
	""      -> "available";
	ShowTag -> ShowTag
    end.

get_statustag(undefined) ->
    "";
get_statustag(Presence) ->
    case xml:get_path_s(Presence, [{elem, "status"}, cdata]) of
	ShowTag -> ShowTag
    end.

process_unauthenticated_stanza(StateData, El) ->
    NewEl = case xml:get_tag_attr_s("xml:lang", El) of
		"" ->
		    case StateData#state.lang of
			"" -> El;
			Lang ->
			    xml:replace_tag_attr("xml:lang", Lang, El)
		    end;
		_ ->
		    El
	    end,
    case jlib:iq_query_info(NewEl) of
	#iq{} = IQ ->
	    Res = ejabberd_hooks:run_fold(c2s_unauthenticated_iq,
					  StateData#state.server,
					  empty,
					  [StateData#state.server, IQ,
					   StateData#state.ip]),
	    case Res of
		empty ->
		    % The only reasonable IQ's here are auth and register IQ's
		    % They contain secrets, so don't include subelements to response
		    ResIQ = IQ#iq{type = error,
				  sub_el = [?ERR_SERVICE_UNAVAILABLE]},
		    Res1 = jlib:replace_from_to(
			     jlib:make_jid("", StateData#state.server, ""),
			     jlib:make_jid("", "", ""),
			     jlib:iq_to_xml(ResIQ)),
		    send_element(StateData, jlib:remove_attr("to", Res1));
		_ ->
		    send_element(StateData, Res)
	    end;
	_ ->
	    % Drop any stanza, which isn't IQ stanza
	    ok
    end.

peerip(SockMod, Socket) ->
    IP = case SockMod of
	     gen_tcp -> inet:peername(Socket);
	     _ -> SockMod:peername(Socket)
	 end,
    case IP of
	{ok, IPOK} -> IPOK;
	_ -> undefined
    end.

%% fsm_next_state_pack: Pack the StateData structure to improve
%% sharing.
fsm_next_state_pack(StateName, StateData) ->
    fsm_next_state_gc(StateName, pack(StateData)).

%% fsm_next_state_gc: Garbage collect the process heap to make use of
%% the newly packed StateData structure.
fsm_next_state_gc(StateName, PackedStateData) ->
    erlang:garbage_collect(),
    fsm_next_state(StateName, PackedStateData).

%% fsm_next_state: Generate the next_state FSM tuple with different
%% timeout, depending on the future state
fsm_next_state(session_established, StateData) ->
    {next_state, session_established, StateData, ?C2S_HIBERNATE_TIMEOUT};
fsm_next_state(StateName, StateData) ->
    {next_state, StateName, StateData, ?C2S_OPEN_TIMEOUT}.

%% fsm_reply: Generate the reply FSM tuple with different timeout,
%% depending on the future state
fsm_reply(Reply, session_established, StateData) ->
    {reply, Reply, session_established, StateData, ?C2S_HIBERNATE_TIMEOUT};
fsm_reply(Reply, StateName, StateData) ->
    {reply, Reply, StateName, StateData, ?C2S_OPEN_TIMEOUT}.

%% Used by c2s blacklist plugins
is_ip_blacklisted(undefined) ->
    false;
is_ip_blacklisted({IP,_Port}) ->
    ejabberd_hooks:run_fold(check_bl_c2s, false, [IP]).

%% Check from attributes
%% returns invalid-from|NewElement
check_from(El, FromJID) ->
    case xml:get_tag_attr("from", El) of
	false ->
	    El;
	{value, SJID} ->
	    JID = jlib:string_to_jid(SJID),
	    case JID of
		error ->
		    'invalid-from';
		#jid{} ->
		    if
			(JID#jid.luser == FromJID#jid.luser) and
			(JID#jid.lserver == FromJID#jid.lserver) and
			(JID#jid.lresource == FromJID#jid.lresource) ->
			    El;
			(JID#jid.luser == FromJID#jid.luser) and
			(JID#jid.lserver == FromJID#jid.lserver) and
			(JID#jid.lresource == "") ->
			    El;
			true ->
			    'invalid-from'
		    end
	    end
    end.

fsm_limit_opts(Opts) ->
    case lists:keysearch(max_fsm_queue, 1, Opts) of
	{value, {_, N}} when is_integer(N) ->
	    [{max_queue, N}];
	_ ->
	    case ejabberd_config:get_local_option(max_fsm_queue) of
		N when is_integer(N) ->
		    [{max_queue, N}];
		_ ->
		    []
	    end
    end.

bounce_messages() ->
    receive
	{route, From, To, El} ->
	    ejabberd_router:route(From, To, El),
	    bounce_messages()
    after 0 ->
	    ok
    end.

%%%----------------------------------------------------------------------
%%% JID Set memory footprint reduction code
%%%----------------------------------------------------------------------

%% Try to reduce the heap footprint of the four presence sets
%% by ensuring that we re-use strings and Jids wherever possible.
pack(S = #state{pres_a=A,
                pres_i=I,
                pres_f=F,
                pres_t=T}) ->
    {NewA, Pack1} = pack_jid_set(A, gb_trees:empty()),
    {NewI, Pack2} = pack_jid_set(I, Pack1),
    {NewF, Pack3} = pack_jid_set(F, Pack2),
    {NewT, _Pack4} = pack_jid_set(T, Pack3),
    %% Throw away Pack4 so that if we delete references to
    %% Strings or Jids in any of the sets there will be
    %% no live references for the GC to find.
    S#state{pres_a=NewA,
            pres_i=NewI,
            pres_f=NewF,
            pres_t=NewT}.

pack_jid_set(Set, Pack) ->
    Jids = ?SETS:to_list(Set),
    {PackedJids, NewPack} = pack_jids(Jids, Pack, []),
    {?SETS:from_list(PackedJids), NewPack}.

pack_jids([], Pack, Acc) -> {Acc, Pack};
pack_jids([{U,S,R}=Jid | Jids], Pack, Acc) ->
    case gb_trees:lookup(Jid, Pack) of
        {value, PackedJid} ->
            pack_jids(Jids, Pack, [PackedJid | Acc]);
        none ->
            {NewU, Pack1} = pack_string(U, Pack),
            {NewS, Pack2} = pack_string(S, Pack1),
            {NewR, Pack3} = pack_string(R, Pack2),
            NewJid = {NewU, NewS, NewR},
            NewPack = gb_trees:insert(NewJid, NewJid, Pack3),
            pack_jids(Jids, NewPack, [NewJid | Acc])
    end.

pack_string(String, Pack) ->
    case gb_trees:lookup(String, Pack) of
        {value, PackedString} ->
            {PackedString, Pack};
        none ->
            {String, gb_trees:insert(String, String, Pack)}
    end.<|MERGE_RESOLUTION|>--- conflicted
+++ resolved
@@ -1199,42 +1199,19 @@
 			Attrs1 = lists:keydelete("type", 1, Attrs),
 			{true, [{"type", "unavailable"} | Attrs1], State};
 		    "subscribe" ->
-<<<<<<< HEAD
-			SRes = is_privacy_allow(StateData, From, To, Packet, in),
-			{SRes, Attrs, StateData};
-		    "subscribed" ->
-			SRes = is_privacy_allow(StateData, From, To, Packet, in),
-			{SRes, Attrs, StateData};
-		    "unsubscribe" ->
-			SRes = is_privacy_allow(StateData, From, To, Packet, in),
-			{SRes, Attrs, StateData};
-		    "unsubscribed" ->
-			SRes = is_privacy_allow(StateData, From, To, Packet, in),
-			{SRes, Attrs, StateData};
-		    _ ->
-			case privacy_check_packet(StateData, From, To, Packet, in) of
-=======
-			SRes = is_privacy_allow(From, To, Packet, State#state.privacy_list),
+			SRes = is_privacy_allow(State, From, To, Packet, in),
 			{SRes, Attrs, State};
 		    "subscribed" ->
-			SRes = is_privacy_allow(From, To, Packet, State#state.privacy_list),
+			SRes = is_privacy_allow(State, From, To, Packet, in),
 			{SRes, Attrs, State};
 		    "unsubscribe" ->
-			SRes = is_privacy_allow(From, To, Packet, State#state.privacy_list),
+			SRes = is_privacy_allow(State, From, To, Packet, in),
 			{SRes, Attrs, State};
 		    "unsubscribed" ->
-			SRes = is_privacy_allow(From, To, Packet, State#state.privacy_list),
+			SRes = is_privacy_allow(State, From, To, Packet, in),
 			{SRes, Attrs, State};
 		    _ ->
-			case ejabberd_hooks:run_fold(
-			       privacy_check_packet, State#state.server,
-			       allow,
-			       [State#state.user,
-				State#state.server,
-				State#state.privacy_list,
-				{From, To, Packet},
-				in]) of
->>>>>>> 36df8c90
+			case privacy_check_packet(State, From, To, Packet, in) of
 			    allow ->
 				LFrom = jlib:jid_tolower(From),
 				LBFrom = jlib:jid_remove_resource(LFrom),
