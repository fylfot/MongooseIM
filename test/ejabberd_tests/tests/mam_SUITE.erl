%%==============================================================================
%% Copyright 2012 Erlang Solutions Ltd.
%%
%% Licensed under the Apache License, Version 2.0 (the "License");
%% you may not use this file except in compliance with the License.
%% You may obtain a copy of the License at
%%
%% http://www.apache.org/licenses/LICENSE-2.0
%%
%% Unless required by applicable law or agreed to in writing, software
%% distributed under the License is distributed on an "AS IS" BASIS,
%% WITHOUT WARRANTIES OR CONDITIONS OF ANY KIND, either express or implied.
%% See the License for the specific language governing permissions and
%% limitations under the License.
%%==============================================================================
-module(mam_SUITE).
%% CT callbacks
-export([all/0,
         groups/0,
         suite/0,
         init_per_suite/1,
         end_per_suite/1,
         init_per_group/2,
         end_per_group/2,
         init_per_testcase/2,
         end_per_testcase/2]).

%% Tests
-export([mam_service_discovery/1,
         muc_service_discovery/1,
         simple_archive_request/1,
         muc_archive_request/1,
         muc_archive_purge/1,
         muc_multiple_devices/1,
         muc_protected_message/1,
         muc_deny_protected_room_access/1,
         muc_allow_access_to_owner/1,
         muc_delete_x_user_in_anon_rooms/1,
         muc_show_x_user_to_moderators_in_anon_rooms/1,
         muc_show_x_user_for_your_own_messages_in_anon_rooms/1,
         range_archive_request/1,
         range_archive_request_not_empty/1,
         limit_archive_request/1,
         prefs_set_request/1,
         retrieve_form_fields/1,
         prefs_set_cdata_request/1,
         query_get_request/1,
         pagination_first5/1,
         pagination_last5/1,
         pagination_before10/1,
         pagination_after10/1,
         pagination_simple_before10/1,
         pagination_last_after_id5/1,
         pagination_last_after_id5_before_id11/1,
         pagination_empty_rset/1,
         pagination_first5_opt_count/1,
         pagination_first25_opt_count_all/1,
         pagination_last5_opt_count/1,
         pagination_last25_opt_count_all/1,
         pagination_offset5_opt_count/1,
         pagination_offset5_opt_count_all/1,
         archived/1,
         strip_archived/1,
         filter_forwarded/1,
         policy_violation/1,
         offline_message/1,
         nostore_hint/1,
         purge_single_message/1,
         purge_multiple_messages/1,
         purge_old_single_message/1,
         querying_for_all_messages_with_jid/1,
         muc_querying_for_all_messages/1,
         muc_querying_for_all_messages_with_jid/1,
         muc_light_simple/1,
         run_prefs_cases/1,
         run_set_and_get_prefs_cases/1]).

-import(muc_helper,
        [muc_host/0,
         room_address/1, room_address/2,
         stanza_muc_enter_room/2,
         stanza_to_room/2]).

-import(mam_helper,
        [rpc_apply/3,
         rpc_call/3,
         is_odbc_enabled/1,
         is_riak_enabled/1,
         is_mam_possible/1,
         print_configuration_not_supported/2,
         start_alice_room/1,
         destroy_room/1,
         clean_room_archive/1,
         send_muc_rsm_messages/1,
         send_rsm_messages/1,
         clean_archives/1,
         mam03_props/0,
         mam04_props/0,
         bootstrap_archive/1,
         muc_bootstrap_archive/1,
         start_alice_room/1,
         start_alice_protected_room/1,
         start_alice_anonymous_room/1,
         maybe_wait_for_yz/1,
         stanza_archive_request/2,
         wait_archive_respond/2,
         assert_respond_size/2,
         assert_respond_query_id/3,
         parse_result_iq/2,
         nick_to_jid/2,
         stanza_filtered_by_jid_request/2,
         nick/1,
         respond_messages/1,
         parse_forwarded_message/1,
         verify_archived_muc_light_aff_msg/3,
         append_subelem/2,
         archived_elem/2,
         generate_message_text/1,
         parse_error_iq/1,
         login_send_presence/2,
         assert_only_one_of_many_is_equal/2,
         add_nostore_hint/1,
         assert_not_stored/2,
         stanza_purge_single_message/1,
         stanza_purge_multiple_messages/3,
         has_x_user_element/1,
         stanza_date_range_archive_request/1,
         make_iso_time/1,
         stanza_date_range_archive_request_not_empty/3,
         respond_iq/1,
         get_prop/2,
         stanza_retrieve_form_fields/2,
         stanza_limit_archive_request/1,
         rsm_send/3,
         stanza_page_archive_request/3,
         wait_empty_rset/3,
         wait_message_range/4,
         message_id/2,
         wait_message_range/6,
         stanza_prefs_set_request/4,
         stanza_prefs_get_request/1,
         parse_prefs_result_iq/1,
         mam_ns_binary/0,
         mam_ns_binary_v03/0,
         make_alice_and_bob_friends/2,
         run_prefs_case/6,
         prefs_cases2/0,
         namespaces/0,
         get_all_messages/2,
         parse_messages/1,
         run_set_and_get_prefs_case/4,
         muc_light_host/0,
         host/0
        ]).

-include("mam_helper.hrl").
-include_lib("escalus/include/escalus.hrl").
-include_lib("escalus/include/escalus_xmlns.hrl").
-include_lib("common_test/include/ct.hrl").
-include_lib("exml/include/exml_stream.hrl").

%%--------------------------------------------------------------------
%% Suite configuration
%%--------------------------------------------------------------------



configurations() ->
    odbc_configs(is_odbc_enabled(host()))
    ++ riak_configs(is_riak_enabled(host())).

odbc_configs(true) ->
    [odbc,
     odbc_simple,
     odbc_async_pool,
     odbc_mnesia,
     odbc_async_cache,
     odbc_cache,
     odbc_mnesia_cache,
     odbc_mnesia_muc_cache
    ];
odbc_configs(_) ->
    [].

riak_configs(true) ->
     [riak_timed_yz_buckets];
riak_configs(_) ->
     [].

basic_group_names() ->
    [
     mam,
     mam03,
     mam04,
     mam_purge,
     muc,
     muc03,
     muc04,
     muc_with_pm,
     muc_light,
     rsm,
     rsm03,
     rsm04,
     with_rsm,
     with_rsm03,
     with_rsm04,
     muc_rsm,
     muc_rsm03,
     muc_rsm04,
     bootstrapped,
     archived,
     policy_violation,
     nostore,
     prefs_cases
    ].

all() ->
    Reasons =
    case is_mam_possible(host())  of
        false -> [require_odbc];
        true  -> []
    end,
    case Reasons of
        [] ->
            tests();
        [_|_] ->
            {skip, Reasons}
    end.

tests() ->
    [{group, full_group(C, G)}
     || C <- configurations(), G <- basic_group_names(),
        not is_skipped(C, G)].

groups() ->
    [{full_group(C, G), Props, Tests}
     || C <- configurations(), {G, Props, Tests} <- basic_groups(),
        not is_skipped(C, G)].

is_skipped(_, _) ->
    false.


basic_groups() ->
    [{bootstrapped,     [], bootstrapped_cases()},
     {mam,              [], mam_cases()},
     {mam03,            [], mam03_cases()},
     {mam04,            [], mam04_cases()},
     {mam_purge,        [], mam_purge_cases()},
     {archived,         [], archived_cases()},
     {policy_violation, [], policy_violation_cases()},
     {nostore,          [], nostore_cases()},
     {muc,              [], muc_cases()},
     {muc03,            [], muc_cases()},
     {muc04,            [], muc_cases()},
     {muc_light,        [], muc_light_cases()},
     {muc_with_pm,      [], muc_cases()},
     {rsm,              [], rsm_cases()},
     {rsm03,            [], rsm_cases()},
     {rsm04,            [], rsm_cases()},
     {muc_rsm,          [], muc_rsm_cases()},
     {muc_rsm03,        [], muc_rsm_cases()},
     {muc_rsm04,        [], muc_rsm_cases()},
     {with_rsm,         [], with_rsm_cases()},
     {with_rsm03,       [], with_rsm_cases()},
     {with_rsm04,       [], with_rsm_cases()},
     {prefs_cases,      [], prefs_cases()}].

bootstrapped_cases() ->
     [purge_old_single_message,
      querying_for_all_messages_with_jid].

mam_cases() ->
    [mam_service_discovery,
     simple_archive_request,
     range_archive_request,
     range_archive_request_not_empty,
     limit_archive_request].

mam03_cases() ->
    mam_cases() ++ [retrieve_form_fields].

mam04_cases() ->
    mam03_cases().

mam_purge_cases() ->
    [purge_single_message,
     purge_multiple_messages].

archived_cases() ->
    [archived,
     strip_archived,
     filter_forwarded].

policy_violation_cases() ->
    [policy_violation].

nostore_cases() ->
    [offline_message,
     nostore_hint].

muc_cases() ->
    [muc_service_discovery,
     muc_archive_request,
     muc_archive_purge,
     muc_multiple_devices,
     muc_protected_message,
     muc_deny_protected_room_access,
     muc_allow_access_to_owner,
     muc_delete_x_user_in_anon_rooms,
     muc_show_x_user_to_moderators_in_anon_rooms,
     muc_show_x_user_for_your_own_messages_in_anon_rooms,
     muc_querying_for_all_messages,
     muc_querying_for_all_messages_with_jid
     ].

muc_light_cases() ->
    [muc_light_simple].

muc_rsm_cases() ->
    rsm_cases().

with_rsm_cases() ->
    rsm_cases().

rsm_cases() ->
      [pagination_first5,
       pagination_last5,
       pagination_before10,
       pagination_after10,
       pagination_empty_rset,
       %% Border cases
       pagination_last_after_id5,
       pagination_last_after_id5_before_id11,
       %% Simple cases
       pagination_simple_before10,
       %% opt_count cases
       pagination_first5_opt_count,
       pagination_last5_opt_count,
       pagination_offset5_opt_count,
       %% opt_count cases with all messages on the page
       pagination_first25_opt_count_all,
       pagination_last25_opt_count_all,
       pagination_offset5_opt_count_all].

prefs_cases() ->
    [prefs_set_request,
     prefs_set_cdata_request,
     query_get_request,
     run_prefs_cases,
     run_set_and_get_prefs_cases].

suite() ->
    escalus:suite().

init_per_suite(Config) ->
    muc_helper:load_muc(muc_host()),
    disable_shaping(
      delete_users([{escalus_user_db, {module, escalus_ejabberd}}
                  | escalus:init_per_suite(Config)])).

end_per_suite(Config) ->
    muc_helper:unload_muc(),
    escalus:end_per_suite(restore_shaping(Config)).

user_names() ->
    [alice, bob, kate].

create_users(Config) ->
    escalus:create_users(Config, escalus:get_users(user_names())).

delete_users(Config) ->
    escalus:delete_users(Config, escalus:get_users(user_names())).

disable_shaping(Config) ->
    OldShaper = get_shaper(),
    set_shaper({{maxrate, 100}, {maxrate, 10000000}, {maxrate, 10000000}}),
    [{old_mam_shaper, OldShaper}|Config].

restore_shaping(Config) ->
    OldShaper = proplists:get_value(old_mam_shaper, Config),
    set_shaper(OldShaper),
    Config.

get_shaper() ->
    Mam = rpc_apply(ejabberd_config, get_global_option, [{shaper, mam_shaper, global}]),
    Norm = rpc_apply(ejabberd_config, get_global_option, [{shaper, normal, global}]),
    Fast = rpc_apply(ejabberd_config, get_global_option, [{shaper, fast, global}]),
    {Mam, Norm, Fast}.

set_shaper({Mam, Norm, Fast}) ->
    rpc_apply(ejabberd_config, add_global_option, [{shaper, mam_shaper, global}, Mam]),
    rpc_apply(ejabberd_config, add_global_option, [{shaper, normal, global}, Norm]),
    rpc_apply(ejabberd_config, add_global_option, [{shaper, fast, global}, Fast]),
    rpc_apply(shaper_srv, reset_all_shapers, [host()]).

init_per_group(Group, ConfigIn) ->
   C = configuration(Group),
   B = basic_group(Group),
   case init_modules(C, B, ConfigIn) of
        skip ->
            {skip, print_configuration_not_supported(C, B)};
        Config0 ->
            ct:pal("Init per group ~p; configuration ~p; basic group ~p",
                   [Group, C, B]),
            Config1 = do_init_per_group(C, Config0),
            [{basic_group, B}, {configuration, C} | init_state(C, B, Config1)]
    end.

do_init_per_group(C, ConfigIn) ->
    Config0 = create_users(ConfigIn),
    case C of
        riak_timed_yz_buckets ->
            [{yz_wait, 2500} | Config0];
        _ ->
            Config0
    end.

end_per_group(Group, Config) ->
    C = configuration(Group),
    B = basic_group(Group),
    Config1 = end_state(C, B, Config),
    Config2 = end_modules(C, B, Config1),
    delete_users(Config2).

init_modules(C, muc_rsm, Config) ->
    init_modules(C, muc, Config);
init_modules(C, muc_rsm03, Config) ->
    init_modules(C, muc, Config);
init_modules(C, muc_rsm04, Config) ->
    init_modules(C, muc, Config);

init_modules(C, muc03, Config) ->
    init_modules(C, muc, Config);
init_modules(C, muc04, Config) ->
    init_modules(C, muc, Config);

init_modules(C, muc_light, Config) ->
    dynamic_modules:start(host(), mod_muc_light, [{host, binary_to_list(muc_light_host())}]),
    Config1 = init_modules(C, muc, Config),
    stop_module(host(), mod_mam_muc),
    init_module(host(), mod_mam_muc, [{host, binary_to_list(muc_light_host())}]),
    Config1;

init_modules(ca, muc_with_pm, Config) ->
    %% TODO add mod_mam with Cassandra
    init_module(host(), mod_mam_muc_ca_arch, []),
    init_module(host(), mod_mam_odbc_user, [muc, pm]),
    init_module(host(), mod_mam, [add_archived_element]),
    init_module(host(), mod_mam_muc, [{host, "muc.@HOST@"}, add_archived_element]),
    Config;
init_modules(odbc, muc_with_pm, Config) ->
    %% TODO test both mod_mam_muc_odbc_arch and mod_mam_odbc_arch
    init_module(host(), mod_mam_odbc_arch, [muc, pm]),
    init_module(host(), mod_mam_odbc_prefs, [muc, pm]),
    init_module(host(), mod_mam_odbc_user, [muc, pm]),
    init_module(host(), mod_mam, [add_archived_element]),
    init_module(host(), mod_mam_muc, [{host, "muc.@HOST@"}, add_archived_element]),
    Config;
init_modules(odbc_simple, muc_with_pm, Config) ->
    init_module(host(), mod_mam_odbc_arch, [muc, pm, simple]),
    init_module(host(), mod_mam_odbc_prefs, [muc, pm]),
    init_module(host(), mod_mam_odbc_user, [muc, pm]),
    init_module(host(), mod_mam, [add_archived_element]),
    init_module(host(), mod_mam_muc, [{host, "muc.@HOST@"}, add_archived_element]),
    Config;
init_modules(odbc_async_pool, muc_with_pm, Config) ->
    init_module(host(), mod_mam_muc_odbc_arch, [no_writer]),
    init_module(host(), mod_mam_muc_odbc_async_pool_writer, [{flush_interval, 1}]), %% 1ms
    init_module(host(), mod_mam_odbc_arch, [no_writer, pm]),
    init_module(host(), mod_mam_odbc_async_pool_writer, [pm, {flush_interval, 1}]),
    init_module(host(), mod_mam_odbc_prefs, [muc, pm]),
    init_module(host(), mod_mam_odbc_user, [muc, pm]),
    init_module(host(), mod_mam, [add_archived_element]),
    init_module(host(), mod_mam_muc, [{host, "muc.@HOST@"}, add_archived_element]),
    Config;
init_modules(odbc_mnesia, muc_with_pm, Config) ->
    init_module(host(), mod_mam_muc_odbc_arch, []),
    init_module(host(), mod_mam_odbc_arch, [pm]),
    init_module(host(), mod_mam_mnesia_prefs, [muc, pm]),
    init_module(host(), mod_mam_odbc_user, [muc, pm]),
    init_module(host(), mod_mam, [add_archived_element]),
    init_module(host(), mod_mam_muc, [{host, "muc.@HOST@"}, add_archived_element]),
    Config;
init_modules(odbc_cache, muc_with_pm, Config) ->
    init_module(host(), mod_mam_muc_odbc_arch, []),
    init_module(host(), mod_mam_odbc_arch, [pm]),
    init_module(host(), mod_mam_odbc_prefs, [muc, pm]),
    init_module(host(), mod_mam_odbc_user, [muc, pm]),
    init_module(host(), mod_mam_cache_user, [muc, pm]),
    init_module(host(), mod_mam, [add_archived_element]),
    init_module(host(), mod_mam_muc, [{host, "muc.@HOST@"}, add_archived_element]),
    Config;
init_modules(odbc_async_cache, muc_with_pm, Config) ->
    init_module(host(), mod_mam_muc_odbc_arch, [no_writer]),
    init_module(host(), mod_mam_muc_odbc_async_pool_writer, [{flush_interval, 1}]), %% 1ms
    init_module(host(), mod_mam_odbc_arch, [no_writer, pm]),
    init_module(host(), mod_mam_odbc_async_pool_writer, [pm, {flush_interval, 1}]),
    init_module(host(), mod_mam_odbc_prefs, [muc, pm]),
    init_module(host(), mod_mam_odbc_user, [muc, pm]),
    init_module(host(), mod_mam_cache_user, [muc, pm]),
    init_module(host(), mod_mam, [add_archived_element]),
    init_module(host(), mod_mam_muc, [{host, "muc.@HOST@"}, add_archived_element]),
    Config;
init_modules(odbc_mnesia_muc_cache, muc_with_pm, Config) ->
    init_module(host(), mod_mam_muc_odbc_arch, []),
    init_module(host(), mod_mam_odbc_arch, [pm]),
    init_module(host(), mod_mam_mnesia_prefs, [muc, pm]),
    init_module(host(), mod_mam_odbc_user, [muc, pm]),
    init_module(host(), mod_mam_cache_user, [pm]),
    init_module(host(), mod_mam_muc_cache_user, []),
    init_module(host(), mod_mam, [add_archived_element]),
    init_module(host(), mod_mam_muc, [{host, "muc.@HOST@"}, add_archived_element]),
    Config;
init_modules(odbc_mnesia_cache, muc_with_pm, Config) ->
    init_module(host(), mod_mam_muc_odbc_arch, []),
    init_module(host(), mod_mam_odbc_arch, [pm]),
    init_module(host(), mod_mam_mnesia_prefs, [muc, pm]),
    init_module(host(), mod_mam_odbc_user, [muc, pm]),
    init_module(host(), mod_mam_cache_user, [muc, pm]),
    init_module(host(), mod_mam, [add_archived_element]),
    init_module(host(), mod_mam_muc, [{host, "muc.@HOST@"}, add_archived_element]),
    Config;

init_modules(ca, muc, Config) ->
    init_module(host(), mod_mam_muc_ca_arch, []),
    init_module(host(), mod_mam_odbc_user, [muc]),
    init_module(host(), mod_mam_muc, [{host, "muc.@HOST@"}, add_archived_element]),
    Config;
init_modules(odbc, muc, Config) ->
    %% TODO test both mod_mam_muc_odbc_arch and mod_mam_odbc_arch
    init_module(host(), mod_mam_odbc_arch, [muc]),
    init_module(host(), mod_mam_odbc_prefs, [muc]),
    init_module(host(), mod_mam_odbc_user, [muc]),
    init_module(host(), mod_mam_muc, [{host, "muc.@HOST@"}, add_archived_element]),
    Config;
init_modules(odbc_simple, muc, Config) ->
    init_module(host(), mod_mam_muc_odbc_arch, [muc, simple]),
    init_module(host(), mod_mam_odbc_prefs, [muc]),
    init_module(host(), mod_mam_odbc_user, [muc]),
    init_module(host(), mod_mam_muc, [{host, "muc.@HOST@"}, add_archived_element]),
    Config;
init_modules(odbc_async_pool, muc, Config) ->
    init_module(host(), mod_mam_muc_odbc_arch, [no_writer]),
    init_module(host(), mod_mam_muc_odbc_async_pool_writer, [{flush_interval, 1}]), %% 1ms
    init_module(host(), mod_mam_odbc_prefs, [muc]),
    init_module(host(), mod_mam_odbc_user, [muc]),
    init_module(host(), mod_mam_muc, [{host, "muc.@HOST@"}, add_archived_element]),
    Config;
init_modules(odbc_mnesia, muc, Config) ->
    init_module(host(), mod_mam_muc_odbc_arch, []),
    init_module(host(), mod_mam_mnesia_prefs, [muc]),
    init_module(host(), mod_mam_odbc_user, [muc]),
    init_module(host(), mod_mam_muc, [{host, "muc.@HOST@"}, add_archived_element]),
    Config;
init_modules(odbc_cache, muc, Config) ->
    init_module(host(), mod_mam_muc_odbc_arch, []),
    init_module(host(), mod_mam_odbc_prefs, [muc]),
    init_module(host(), mod_mam_odbc_user, [muc]),
    init_module(host(), mod_mam_cache_user, [muc]),
    init_module(host(), mod_mam_muc, [{host, "muc.@HOST@"}, add_archived_element]),
    Config;
init_modules(odbc_async_cache, muc, Config) ->
    init_module(host(), mod_mam_muc_odbc_arch, [no_writer]),
    init_module(host(), mod_mam_muc_odbc_async_pool_writer, [{flush_interval, 1}]), %% 1ms
    init_module(host(), mod_mam_odbc_prefs, [muc]),
    init_module(host(), mod_mam_odbc_user, [muc]),
    init_module(host(), mod_mam_cache_user, [muc]),
    init_module(host(), mod_mam_muc, [{host, "muc.@HOST@"}, add_archived_element]),
    Config;
init_modules(odbc_mnesia_muc_cache, muc, Config) ->
    init_module(host(), mod_mam_muc_odbc_arch, []),
    init_module(host(), mod_mam_mnesia_prefs, [muc]),
    init_module(host(), mod_mam_odbc_user, [muc]),
    init_module(host(), mod_mam_muc_cache_user, [muc]),
    init_module(host(), mod_mam_muc, [{host, "muc.@HOST@"}, add_archived_element]),
    Config;
init_modules(odbc_mnesia_cache, muc, Config) ->
    init_module(host(), mod_mam_muc_odbc_arch, []),
    init_module(host(), mod_mam_mnesia_prefs, [muc]),
    init_module(host(), mod_mam_odbc_user, [muc]),
    init_module(host(), mod_mam_cache_user, [muc]),
    init_module(host(), mod_mam_muc, [{host, "muc.@HOST@"}, add_archived_element]),
    Config;
init_modules(odbc, _, Config) ->
    init_module(host(), mod_mam, [add_archived_element]),
    init_module(host(), mod_mam_odbc_arch, [pm]),
    init_module(host(), mod_mam_odbc_prefs, [pm]),
    init_module(host(), mod_mam_odbc_user, [pm]),
    Config;
init_modules(odbc_simple, _, Config) ->
    init_module(host(), mod_mam, [add_archived_element]),
    init_module(host(), mod_mam_odbc_arch, [pm, simple]),
    init_module(host(), mod_mam_odbc_prefs, [pm]),
    init_module(host(), mod_mam_odbc_user, [pm]),
    Config;
init_modules(ca, _, Config) ->
    init_module(host(), mod_mam_con_ca_arch, [pm]),
    init_module(host(), mod_mam_odbc_prefs, [pm]),
    init_module(host(), mod_mam_odbc_user, [pm]),
    init_module(host(), mod_mam, [add_archived_element]),
    Config;
init_modules(odbc_async, _, Config) ->
    init_module(host(), mod_mam, [add_archived_element]),
    init_module(host(), mod_mam_odbc_arch, [pm, no_writer]),
    init_module(host(), mod_mam_odbc_async_writer, [pm, {flush_interval, 1}]), % 1ms
    init_module(host(), mod_mam_odbc_prefs, [pm]),
    init_module(host(), mod_mam_odbc_user, [pm]),
    Config;
init_modules(riak_timed_yz_buckets, _, Config) ->
    init_module(host(), mod_mam_riak_timed_arch_yz, [pm, muc]),
    init_module(host(), mod_mam_mnesia_prefs, [pm, muc]),
    init_module(host(), mod_mam, [add_archived_element]),
    init_module(host(), mod_mam_muc, [{host, "muc.@HOST@"}, add_archived_element]),
    Config;
init_modules(odbc_async_pool, _, Config) ->
    init_module(host(), mod_mam, [add_archived_element]),
    init_module(host(), mod_mam_odbc_arch, [pm, no_writer]),
    init_module(host(), mod_mam_odbc_async_pool_writer, [pm, {flush_interval, 1}]), %% 1ms
    init_module(host(), mod_mam_odbc_prefs, [pm]),
    init_module(host(), mod_mam_odbc_user, [pm]),
    Config;
init_modules(odbc_mnesia, _, Config) ->
    init_module(host(), mod_mam, [add_archived_element]),
    init_module(host(), mod_mam_odbc_arch, [pm]),
    init_module(host(), mod_mam_mnesia_prefs, [pm]),
    init_module(host(), mod_mam_odbc_user, [pm]),
    Config;
init_modules(odbc_cache, _, Config) ->
    init_module(host(), mod_mam, [add_archived_element]),
    init_module(host(), mod_mam_odbc_arch, [pm]),
    init_module(host(), mod_mam_odbc_prefs, [pm]),
    init_module(host(), mod_mam_odbc_user, [pm]),
    init_module(host(), mod_mam_cache_user, [pm]),
    Config;
init_modules(odbc_async_cache, _, Config) ->
    init_module(host(), mod_mam, [add_archived_element]),
    init_module(host(), mod_mam_odbc_arch, [pm, no_writer]),
    init_module(host(), mod_mam_odbc_async_pool_writer, [pm, {flush_interval, 1}]), %% 1ms
    init_module(host(), mod_mam_odbc_prefs, [pm]),
    init_module(host(), mod_mam_odbc_user, [pm]),
    init_module(host(), mod_mam_cache_user, [pm]),
    Config;
init_modules(odbc_mnesia_muc_cache, _, _Config) ->
    skip;
init_modules(odbc_mnesia_cache, _, Config) ->
    init_module(host(), mod_mam, [add_archived_element]),
    init_module(host(), mod_mam_odbc_arch, [pm]),
    init_module(host(), mod_mam_mnesia_prefs, [pm]),
    init_module(host(), mod_mam_odbc_user, [pm]),
    init_module(host(), mod_mam_cache_user, [pm]),
    Config.

end_modules(C, muc_light, Config) ->
    dynamic_modules:stop(host(), mod_muc_light),
    end_modules(C, generic, Config);
end_modules(_, _, Config) ->
    [stop_module(host(), M) || M <- mam_modules()],
    Config.

mam_modules() ->
    [mod_mam,
     mod_mam_muc,
     mod_mam_con_ca_arch,
     mod_mam_ca_arch,
     mod_mam_muc_ca_arch,
     mod_mam_odbc_arch,
     mod_mam_muc_odbc_arch,
     mod_mam_con_ca,
     mod_mam_odbc_async_pool_writer,
     mod_mam_muc_odbc_async_pool_writer,
     mod_mam_odbc_prefs,
     mod_mam_mnesia_prefs,
     mod_mam_odbc_user,
     mod_mam_cache_user,
     mod_mam_muc_cache_user,
     mod_mam_riak_timed_arch_yz].

init_state(C, muc_rsm03, Config) ->
    Config1 = init_state(C, muc_rsm, Config),
    [{props, mam03_props()}, {with_rsm, true}|Config1];
init_state(C, muc_rsm04, Config) ->
    Config1 = init_state(C, muc_rsm, Config),
    [{props, mam04_props()}, {with_rsm, true}|Config1];
init_state(_, muc_rsm, Config) ->
    Config1 = start_alice_room(Config),
    Config2 = clean_room_archive(Config1),
    Config3 = send_muc_rsm_messages(Config2),
    [{muc_rsm, true} | Config3];
init_state(_, muc, Config) ->
    Config;
init_state(_, muc03, Config) ->
    [{props, mam03_props()}, {with_rsm, true}|Config];
init_state(_, muc04, Config) ->
    [{props, mam04_props()}, {with_rsm, true}|Config];
init_state(_, muc_with_pm, Config) ->
    Config;
init_state(C, muc_light, Config) ->
    init_state(C, muc04, Config);
init_state(_, rsm, Config) ->
    send_rsm_messages(clean_archives(Config));
init_state(_, rsm03, Config) ->
    Config1 = [{props, mam03_props()}|Config],
    send_rsm_messages(clean_archives(Config1));
init_state(_, rsm04, Config) ->
    Config1 = [{props, mam04_props()}|Config],
    send_rsm_messages(clean_archives(Config1));
init_state(_, with_rsm, Config) ->
    Config1 = [{with_rsm, true}|Config],
    send_rsm_messages(clean_archives(Config1));
init_state(_, with_rsm03, Config) ->
    Config1 = [{props, mam03_props()}, {with_rsm, true}|Config],
    send_rsm_messages(clean_archives(Config1));
init_state(_, with_rsm04, Config) ->
    Config1 = [{props, mam04_props()}, {with_rsm, true}|Config],
    send_rsm_messages(clean_archives(Config1));
init_state(_, run_prefs_cases, Config) ->
    clean_archives(Config);
init_state(_, mam03, Config) ->
    Config1 = [{props, mam03_props()}|Config],
    clean_archives(Config1);
init_state(_, mam04, Config) ->
    Config1 = [{props, mam04_props()}|Config],
    clean_archives(Config1);
init_state(_, _, Config) ->
    clean_archives(Config).

end_state(C, muc_light, Config) ->
    muc_light_SUITE:clear_db(),
    end_state(C, generic, Config);
end_state(_, _, Config) ->
    Config.

init_per_testcase(C=archived, ConfigIn) ->
    Config = case ?config(configuration, ConfigIn) of
                 odbc_async_pool ->
                     MongooseMetrics = [
                                        {[data, odbc, mam_async],
                                         [{recv_oct, '>'}, {send_oct, '>'}]}
                                       ],
                     [{mongoose_metrics, MongooseMetrics} | ConfigIn];
                 _ ->
                     ConfigIn
             end,
    escalus:init_per_testcase(C, clean_archives(Config));
init_per_testcase(C=strip_archived, Config) ->
    escalus:init_per_testcase(C, clean_archives(Config));
init_per_testcase(C=filter_forwarded, Config) ->
    escalus:init_per_testcase(C, clean_archives(Config));
init_per_testcase(C=purge_single_message, Config) ->
    escalus:init_per_testcase(C, clean_archives(Config));
init_per_testcase(C=purge_multiple_messages, Config) ->
    escalus:init_per_testcase(C, clean_archives(Config));
init_per_testcase(C=purge_old_single_message, Config) ->
    escalus:init_per_testcase(C,
        bootstrap_archive(clean_archives(Config)));
init_per_testcase(C=querying_for_all_messages_with_jid, Config) ->
    escalus:init_per_testcase(C,
        bootstrap_archive(clean_archives(Config)));
init_per_testcase(C=offline_message, Config) ->
    escalus:init_per_testcase(C,
        bootstrap_archive(clean_archives(Config)));
init_per_testcase(C=nostore_hint, Config) ->
    escalus:init_per_testcase(C, Config); %% skip bootstrap & clean to safe time
init_per_testcase(C=muc_querying_for_all_messages, Config) ->
    escalus:init_per_testcase(C,
        muc_bootstrap_archive(start_alice_room(Config)));
init_per_testcase(C=muc_querying_for_all_messages_with_jid, Config) ->
    escalus:init_per_testcase(C,
        muc_bootstrap_archive(start_alice_room(Config)));
init_per_testcase(C=muc_archive_request, Config) ->
    escalus:init_per_testcase(C, clean_room_archive(start_alice_room(Config)));
init_per_testcase(C=muc_archive_purge, Config) ->
    escalus:init_per_testcase(C, clean_room_archive(start_alice_room(Config)));
init_per_testcase(C=muc_multiple_devices, Config) ->
    escalus:init_per_testcase(C, clean_room_archive(start_alice_room(Config)));
init_per_testcase(C=muc_protected_message, Config) ->
    escalus:init_per_testcase(C, start_alice_room(Config));
init_per_testcase(C=muc_deny_protected_room_access, Config) ->
    escalus:init_per_testcase(C, start_alice_protected_room(Config));
init_per_testcase(C=muc_allow_access_to_owner, Config) ->
    escalus:init_per_testcase(C, start_alice_protected_room(Config));
init_per_testcase(C=muc_delete_x_user_in_anon_rooms, Config) ->
    escalus:init_per_testcase(C, start_alice_anonymous_room(Config));
init_per_testcase(C=muc_show_x_user_to_moderators_in_anon_rooms, Config) ->
    escalus:init_per_testcase(C, start_alice_anonymous_room(Config));
init_per_testcase(C=muc_show_x_user_for_your_own_messages_in_anon_rooms, Config) ->
    escalus:init_per_testcase(C, start_alice_anonymous_room(Config));
init_per_testcase(C=range_archive_request_not_empty, Config) ->
    escalus:init_per_testcase(C,
        bootstrap_archive(clean_archives(Config)));
init_per_testcase(C=prefs_set_request, Config) ->
    skip_if_riak(C, Config);
init_per_testcase(C=prefs_set_cdata_request, Config) ->
    skip_if_riak(C, Config);
init_per_testcase(CaseName, Config) ->
    escalus:init_per_testcase(CaseName, Config).

skip_if_riak(C, Config) ->
    case ?config(configuration, Config) of
        riak_timed_yz_buckets ->
            {skip, "prefs not implemented for riak"};
        _ ->
            escalus:init_per_testcase(C, Config)
    end.

end_per_testcase(C=muc_archive_request, Config) ->
    destroy_room(Config),
    escalus:end_per_testcase(C, Config);
end_per_testcase(C=muc_archive_purge, Config) ->
    destroy_room(Config),
    escalus:end_per_testcase(C, Config);
end_per_testcase(C=muc_multiple_devices, Config) ->
    destroy_room(Config),
    escalus:end_per_testcase(C, Config);
end_per_testcase(C=muc_protected_message, Config) ->
    destroy_room(Config),
    escalus:end_per_testcase(C, Config);
end_per_testcase(C=muc_deny_protected_room_access, Config) ->
    destroy_room(Config),
    escalus:end_per_testcase(C, Config);
end_per_testcase(C=muc_allow_access_to_owner, Config) ->
    destroy_room(Config),
    escalus:end_per_testcase(C, Config);
end_per_testcase(C=muc_delete_x_user_in_anon_rooms, Config) ->
    destroy_room(Config),
    escalus:end_per_testcase(C, Config);
end_per_testcase(C=muc_show_x_user_to_moderators_in_anon_rooms, Config) ->
    destroy_room(Config),
    escalus:end_per_testcase(C, Config);
end_per_testcase(C=muc_show_x_user_for_your_own_messages_in_anon_rooms, Config) ->
    destroy_room(Config),
    escalus:end_per_testcase(C, Config);
end_per_testcase(C=muc_querying_for_all_messages, Config) ->
    destroy_room(Config),
    escalus:end_per_testcase(C, Config);
end_per_testcase(C=muc_querying_for_all_messages_with_jid, Config) ->
    destroy_room(Config),
    escalus:end_per_testcase(C, Config);
end_per_testcase(CaseName, Config) ->
    escalus:end_per_testcase(CaseName, Config).

init_module(Host, Mod, Args) ->
    lists:member(Mod, mam_modules())
    orelse
    ct:fail("Unknown module ~p", [Mod]),
    stop_module(Host, Mod),
    ok = start_module(Host, Mod, Args).

is_loaded_module(Host, Mod) ->
    rpc_apply(gen_mod, is_loaded, [Host, Mod]).

start_module(Host, Mod, Args) ->
    rpc_apply(gen_mod, start_module, [Host, Mod, Args]).

stop_module(Host, Mod) ->
    case is_loaded_module(Host, Mod) of
        non_existing -> ok;
        false        -> ok;
        true         -> just_stop_module(Host, Mod)
    end.

just_stop_module(Host, Mod) ->
    {atomic, ok} = rpc_apply(gen_mod, stop_module, [Host, Mod]),
    ok.

%%--------------------------------------------------------------------
%% Group name helpers
%%--------------------------------------------------------------------

full_group(Conf, Group) ->
    list_to_atom(atom_to_list(Conf) ++ "_" ++ atom_to_list(Group)).

%% @doc Delete suffix.
configuration(Group) ->
    match_atom_prefix(Group, make_greedy(configurations())).

%% @doc Rearrange a list of strings (or atoms), that all prefixes
%% will be tested.
%%
%% Example:
%% `make_greedy(odbc_mnesia_muc, [odbc, odbc_mnesia]) -> odbc'
%% `make_greedy(odbc_mnesia_muc, match_longer_first([odbc, odbc_mnesia])) -> odbc_mnesia'
%% @end
make_greedy(List) ->
    lists:reverse(lists:usort(List)).

%% @doc Delete prefix.
basic_group(Group) ->
    basic_group(Group, configuration(Group)).

basic_group(Group, Conf) ->
    ConfS = atom_to_list(Conf),
    GroupS = atom_to_list(Group),
    list_to_atom(delete_delimiter(delete_prefix(ConfS, GroupS))).

match_atom_prefix(Target, Prefixes) ->
    match_atom_prefix_1(atom_to_list(Target), Prefixes).

match_atom_prefix_1(TargetS, [PrefixA|Prefixes]) ->
    PrefixS = atom_to_list(PrefixA),
    case lists:prefix(PrefixS, TargetS) of
        true -> PrefixA;
        false -> match_atom_prefix_1(TargetS, Prefixes)
    end.

delete_prefix([H|Prefix], [H|Target]) ->
    delete_prefix(Prefix, Target);
delete_prefix([], Target) ->
    Target.

delete_delimiter("_" ++ Tail) ->
    Tail.

%%--------------------------------------------------------------------
%% Adhoc tests
%%--------------------------------------------------------------------

%% Querying the archive for messages
simple_archive_request(ConfigIn) ->
    P = ?config(props, ConfigIn),
    F = fun(Alice, Bob) ->
        %% Alice sends "OH, HAI!" to Bob
        %% {xmlel,<<"message">>,
        %%  [{<<"from">>,<<"alice@localhost/res1">>},
        %%   {<<"to">>,<<"bob@localhost/res1">>},
        %%   {<<"xml:lang">>,<<"en">>},
        %%   {<<"type">>,<<"chat">>}],
        %%   [{xmlel,<<"body">>,[],[{xmlcdata,<<"OH, HAI!">>}]}]}
        escalus:send(Alice, escalus_stanza:chat_to(Bob, <<"OH, HAI!">>)),
        maybe_wait_for_yz(ConfigIn),
        escalus:send(Alice, stanza_archive_request(P, <<"q1">>)),
        Res = wait_archive_respond(P, Alice),
        assert_respond_size(1, Res),
        assert_respond_query_id(P, <<"q1">>, parse_result_iq(P, Res)),
        ok
        end,
    MongooseMetrics = [{[backends, mod_mam, archive], changed},
                       {[backends, mod_mam, lookup], changed}
                      ],
    Config = [{mongoose_metrics, MongooseMetrics} | ConfigIn],
    escalus:story(Config, [{alice, 1}, {bob, 1}], F).

querying_for_all_messages_with_jid(Config) ->
    P = ?config(props, Config),
    F = fun(Alice) ->
        Pregenerated = ?config(pre_generated_msgs, Config),
        BWithJID = nick_to_jid(bob, Config),

        WithBob = [1 || {_, _, {JID, _, _}, _, _} <- Pregenerated, JID == BWithJID],

        CountWithBob = lists:sum(WithBob),
        escalus:send(Alice, stanza_filtered_by_jid_request(P, BWithJID)),
        assert_respond_size(CountWithBob, wait_archive_respond(P, Alice)),
        ok
        end,
    escalus:story(Config, [{alice, 1}], F).

muc_querying_for_all_messages(Config) ->
    P = ?config(props, Config),
    F = fun(Alice) ->
        Room = ?config(room, Config),
        MucMsgs = ?config(pre_generated_muc_msgs, Config),

        MucArchiveLen = length(MucMsgs),

        IQ = stanza_archive_request(P, <<>>),
        escalus:send(Alice, stanza_to_room(IQ, Room)),
        maybe_wait_for_yz(Config),
        assert_respond_size(MucArchiveLen, wait_archive_respond(P, Alice)),

        ok
        end,
    escalus:story(Config, [{alice, 1}], F).

muc_querying_for_all_messages_with_jid(Config) ->
    P = ?config(props, Config),
    F = fun(Alice, Bob) ->
        Room = ?config(room, Config),
        BWithJID = room_address(Room, nick(Bob)),

        MucMsgs = ?config(pre_generated_muc_msgs, Config),
        WithJID = [1 || {_, _, {JID, _, _}, _, _} <- MucMsgs, JID == BWithJID],
        Len = lists:sum(WithJID),

        IQ = stanza_filtered_by_jid_request(P, BWithJID),
        escalus:send(Alice, stanza_to_room(IQ, Room)),
        Result = wait_archive_respond(P, Alice),

        assert_respond_size(Len, Result),
        ok
        end,
    escalus:story(Config, [{alice, 1}, {bob, 1}], F).

muc_light_simple(Config) ->
    escalus:story(Config, [{alice, 1}, {bob, 1}], fun(Alice, Bob) ->
            Room2 = muc_light_SUITE:room2(),
            escalus:send(Alice, muc_light_SUITE:stanza_create_room(Room2, [], [])),
            muc_light_SUITE:verify_aff_bcast([{Alice, owner}], [{Alice, owner}]),
            escalus:assert(is_iq_result, escalus:wait_for_stanza(Alice)),

            Room2BinJID = muc_light_SUITE:room_bin_jid(Room2),
            MsgBody1 = <<"Message 1">>,
            Id1 = <<"MyID1">>,
            Stanza1 = escalus_stanza:set_id(
                        escalus_stanza:groupchat_to(Room2BinJID, MsgBody1), Id1),
            muc_helper:foreach_occupant(
              [Alice], Stanza1, muc_light_SUITE:gc_message_verify_fun(Room2, MsgBody1, Id1)),
            MsgBody2 = <<"Message 2">>,
            Id2 = <<"MyID2">>,
            Stanza2 = escalus_stanza:set_id(
                        escalus_stanza:groupchat_to(Room2BinJID, MsgBody2), Id2),
            muc_helper:foreach_occupant(
              [Alice], Stanza2, muc_light_SUITE:gc_message_verify_fun(Room2, MsgBody2, Id2)),
            escalus:send(Alice, muc_light_SUITE:stanza_aff_set(Room2, [{Bob, member}])),
            muc_light_SUITE:verify_aff_bcast([{Alice, owner}, {Bob, member}], [{Bob, member}]),

            P = ?config(props, Config),
            maybe_wait_for_yz(Config),

            ArchiveReqStanza = escalus_stanza:to(stanza_archive_request(P, <<"mlight">>), Room2BinJID),
            escalus:send(Bob, ArchiveReqStanza),
            [CreateEvent, Msg1, Msg2, BobAdd] = respond_messages(assert_respond_size(
                                                          4, wait_archive_respond(P, Bob))),

            #forwarded_message{message_body = MsgBody1} = parse_forwarded_message(Msg1),
            #forwarded_message{message_body = MsgBody2} = parse_forwarded_message(Msg2),

            verify_archived_muc_light_aff_msg(parse_forwarded_message(CreateEvent),
                                              [{Alice, owner}], true),
            verify_archived_muc_light_aff_msg(parse_forwarded_message(BobAdd),
                                              [{Bob, member}], false)
        end).

retrieve_form_fields(ConfigIn) ->
    escalus:story(ConfigIn, [{alice, 1}], fun(Alice) ->
        P = ?config(props, ConfigIn),
        Namespace = get_prop(mam_ns, P),
        escalus:send(Alice, stanza_retrieve_form_fields(<<"q">>, Namespace)),
        Res = escalus:wait_for_stanza(Alice),
        escalus:assert(is_iq_with_ns, [Namespace], Res)
    end).

archived(Config) ->
    P = ?config(props, Config),
    F = fun(Alice, Bob) ->
        %% Archive must be empty.
        %% Alice sends "OH, HAI!" to Bob.
        escalus:send(Alice, escalus_stanza:chat_to(Bob, <<"OH, HAI!">>)),

        %% Bob receives a message.
        Msg = escalus:wait_for_stanza(Bob),
        try
        Arc = exml_query:subelement(Msg, <<"archived">>),
        %% JID of the archive (i.e. where the client would send queries to)
        By  = exml_query:attr(Arc, <<"by">>),
        %% Attribute giving the message's UID within the archive.
        Id  = exml_query:attr(Arc, <<"id">>),

        ?assert_equal(By, escalus_client:short_jid(Bob)),

        %% Bob calls archive.
        maybe_wait_for_yz(Config),
        escalus:send(Bob, stanza_archive_request(P, <<"q1">>)),
        [ArcMsg] = respond_messages(assert_respond_size(1, wait_archive_respond(P, Bob))),
        #forwarded_message{result_id=ArcId} = parse_forwarded_message(ArcMsg),
        ?assert_equal(Id, ArcId),
        ok
        catch Class:Reason ->
            Stacktrace = erlang:get_stacktrace(),
            ct:pal("Msg ~p", [Msg]),
            erlang:raise(Class, Reason, Stacktrace)
        end
        end,
    escalus:story(Config, [{alice, 1}, {bob, 1}], F).

filter_forwarded(Config) ->
    P = ?config(props, Config),
    F = fun(Alice, Bob) ->
        %% Alice sends "OH, HAI!" to Bob.
        escalus:send(Alice, escalus_stanza:chat_to(Bob, <<"OH, HAI!">>)),

        %% Bob receives a message.
        escalus:wait_for_stanza(Bob),
        maybe_wait_for_yz(Config),
        escalus:send(Bob, stanza_archive_request(P, <<"q1">>)),
        assert_respond_size(1, wait_archive_respond(P, Bob)),

        %% Check, that previous forwarded message was not archived.
        escalus:send(Bob, stanza_archive_request(P, <<"q2">>)),
        assert_respond_size(1, wait_archive_respond(P, Bob)),
        ok
        end,
    escalus:story(Config, [{alice, 1}, {bob, 1}], F).

strip_archived(Config) ->
    P = ?config(props, Config),
    F = fun(Alice, Bob) ->
        %% Archive must be empty.
        %% Alice sends "OH, HAI!" to Bob.
        escalus:send(Alice,
                     append_subelem(escalus_stanza:chat_to(Bob, <<"OH, HAI!">>),
                                    archived_elem(escalus_client:short_jid(Bob),
                                                  <<"fake-id">>))),

        %% Bob receives a message.
        Msg = escalus:wait_for_stanza(Bob),
        Arc = exml_query:subelement(Msg, <<"archived">>),
        %% JID of the archive (i.e. where the client would send queries to)
        By  = exml_query:attr(Arc, <<"by">>),
        %% Attribute giving the message's UID within the archive.
        Id  = exml_query:attr(Arc, <<"id">>),

        ?assert_equal(escalus_client:short_jid(Bob), By),

        try
        %% Bob calls archive.
        maybe_wait_for_yz(Config),
        escalus:send(Bob, stanza_archive_request(P, <<"q1">>)),
        [ArcMsg] = respond_messages(assert_respond_size(1, wait_archive_respond(P, Bob))),
        #forwarded_message{result_id=ArcId} = parse_forwarded_message(ArcMsg),
        ?assert_equal(ArcId, Id),
        ok
        catch Class:Reason ->
            Stacktrace = erlang:get_stacktrace(),
            ct:pal("Msg ~p", [Msg]),
            erlang:raise(Class, Reason, Stacktrace)
        end
        end,
    escalus:story(Config, [{alice, 1}, {bob, 1}], F).

%% To conserve resources, a server MAY place a reasonable limit on how many
%% stanzas may be pushed to a client in one request.
%% If a query returns a number of stanzas greater than this limit and
%% the client did not specify a limit using RSM then the server should
%% return a policy-violation error to the client.
policy_violation(Config) ->
    P = ?config(props, Config),
    F = fun(Alice, Bob) ->
        %% Alice sends messages to Bob.
        %% WARNING: are we sending too fast?
        [escalus:send(Alice,
                      escalus_stanza:chat_to(Bob, generate_message_text(N)))
         || N <- lists:seq(1, 51)],
        %% Bob is waiting for 51 messages for 5 seconds.
        escalus:wait_for_stanzas(Bob, 51, 5000),
        maybe_wait_for_yz(Config),
        %% Get whole history (queryid is "will_fail", id is random).
        escalus:send(Alice, stanza_archive_request(P, <<"will_fail">>)),
        ErrorIQ = escalus:wait_for_stanza(Alice, 5000),
        try
            #error_iq{condition = Condition} = parse_error_iq(ErrorIQ),
            ?assert_equal(<<"policy-violation">>, Condition),
            ok
        catch Class:Reason ->
            Stacktrace = erlang:get_stacktrace(),
            ct:pal("ErrorIQ ~p", [ErrorIQ]),
            erlang:raise(Class, Reason, Stacktrace)
        end
        end,
    escalus:story(Config, [{alice, 1}, {bob, 1}], F).

%% Ensure, that a offline message does not stored twice when delivered.
offline_message(Config) ->
    Msg = <<"Is there anybody here?">>,
    P = ?config(props, Config),
    F = fun(Alice) ->
        %% Alice sends a message to Bob while bob is offline.
        escalus:send(Alice,
                     escalus_stanza:chat_to(bob, Msg)),
        maybe_wait_for_yz(Config),
        ok
        end,
    escalus:story(Config, [{alice, 1}], F),

    %% Bob logs in
    Bob = login_send_presence(Config, bob),

    %% If mod_offline is enabled, then an offline message
    %% will be delivered automatically.

    %% He receives his initial presence and the message.
    escalus:wait_for_stanzas(Bob, 2, 1000),

    %% Bob checks his archive.
    escalus:send(Bob, stanza_archive_request(P, <<"q1">>)),
    ArcMsgs = R = respond_messages(wait_archive_respond(P, Bob)),
    assert_only_one_of_many_is_equal(ArcMsgs, Msg),

    escalus_cleaner:clean(Config).

nostore_hint(Config) ->
    Msg = <<"So secret">>,
    P = ?config(props, Config),
    F = fun(Alice, Bob) ->
        %% Alice sends a message to Bob with a hint.
        escalus:send(Alice,
                     add_nostore_hint(escalus_stanza:chat_to(bob, Msg))),
        maybe_wait_for_yz(Config),
        escalus:wait_for_stanzas(Bob, 1, 1000),

        %% Bob checks his archive.
        escalus:send(Bob, stanza_archive_request(P, <<"q1">>)),
        ArcMsgs = R = respond_messages(wait_archive_respond(P, Bob)),
        assert_not_stored(ArcMsgs, Msg),
        ok
        end,
    escalus:story(Config, [{alice, 1}, {bob, 1}], F).

purge_single_message(Config) ->
    P = ?config(props, Config),
    F = fun(Alice, Bob) ->
            escalus:send(Alice, escalus_stanza:chat_to(Bob, <<"OH, HAI!">>)),
            maybe_wait_for_yz(Config),
            escalus:send(Alice, stanza_archive_request(P, <<"q1">>)),
            [Mess] = respond_messages(assert_respond_size(1, wait_archive_respond(P, Alice))),
            ParsedMess = parse_forwarded_message(Mess),
            #forwarded_message{result_id=MessId} = ParsedMess,
            escalus:send(Alice, stanza_purge_single_message(MessId)),
            %% Waiting for ack.
            escalus:assert(is_iq_result, escalus:wait_for_stanza(Alice, 5000)),
            escalus:send(Alice, stanza_archive_request(P, <<"q2">>)),
            assert_respond_size(0, wait_archive_respond(P, Alice)),
            ok
        end,
    escalus:story(Config, [{alice, 1}, {bob, 1}], F).

purge_old_single_message(Config) ->
    P = ?config(props, Config),
    F = fun(Alice) ->
            escalus:send(Alice, stanza_archive_request(P, <<"q1">>)),
            Pregenderated = ?config(pre_generated_msgs, Config),
            AliceArchSize = length(Pregenderated),
            AllMessages = respond_messages(assert_respond_size(AliceArchSize,
                wait_archive_respond(P, Alice))),
            ParsedMessages = [parse_forwarded_message(M) || M <- AllMessages],
            %% Delete fifth message.
            ParsedMess = lists:nth(5, ParsedMessages),
            #forwarded_message{result_id=MessId} = ParsedMess,
            escalus:send(Alice, stanza_purge_single_message(MessId)),
            %% Waiting for ack.
            escalus:assert(is_iq_result, escalus:wait_for_stanza(Alice, 5000)),
            %% Check, that it was deleted.
            escalus:send(Alice, stanza_archive_request(P, <<"q2">>)),
            assert_respond_size(AliceArchSize - 1, wait_archive_respond(P, Alice)),
            ok
        end,
    escalus:story(Config, [{alice, 1}], F).

purge_multiple_messages(Config) ->
    P = ?config(props, Config),
    F = fun(Alice, Bob) ->
            %% Alice sends messages to Bob.
            [begin
                escalus:send(Alice,
                    escalus_stanza:chat_to(Bob, generate_message_text(N)))
             end || N <- lists:seq(1, 15)],
            maybe_wait_for_yz(Config),
            %% Bob is waiting for 15 messages for 5 seconds.
            escalus:wait_for_stanzas(Bob, 15, 5000),
            %% Bob purges all messages from his archive.
            escalus:send(Bob, stanza_purge_multiple_messages(
                    undefined, undefined, undefined)),
            %% Waiting for ack.
            escalus:assert(is_iq_result, escalus:wait_for_stanza(Bob, 15000)),
            escalus:send(Bob, stanza_archive_request(P, <<"q2">>)),
            assert_respond_size(0, wait_archive_respond(P, Bob)),
            ok
        end,
    escalus:story(Config, [{alice, 1}, {bob, 1}], F).

muc_archive_request(Config) ->
    P = ?config(props, Config),
    F = fun(Alice, Bob) ->
        Room = ?config(room, Config),
        RoomAddr = room_address(Room),
        Text = <<"Hi, Bob!">>,
        escalus:send(Alice, stanza_muc_enter_room(Room, nick(Alice))),
        escalus:send(Bob, stanza_muc_enter_room(Room, nick(Bob))),

        %% Bob received presences.
        escalus:wait_for_stanzas(Bob, 2),

        %% Bob received the room's subject.
        escalus:wait_for_stanzas(Bob, 1),

        %% Alice sends another message to Bob.
        %% The message is not archived by the room.
        escalus:send(Alice, escalus_stanza:chat_to(Bob, <<"OH, HAI!">>)),
        escalus:assert(is_message, escalus:wait_for_stanza(Bob)),

        %% Alice sends to the chat room.
		escalus:send(Alice, escalus_stanza:groupchat_to(RoomAddr, Text)),

        %% Bob received the message "Hi, Bob!".
        %% This message will be archived (by alicesroom@localhost).
        %% User's archive is disabled (i.e. bob@localhost).
        BobMsg = escalus:wait_for_stanza(Bob),
        escalus:assert(is_message, BobMsg),
        Arc = exml_query:subelement(BobMsg, <<"archived">>),
        %% JID of the archive (i.e. where the client would send queries to)
        By  = exml_query:attr(Arc, <<"by">>),
        %% Attribute giving the message's UID within the archive.
        Id  = exml_query:attr(Arc, <<"id">>),

        maybe_wait_for_yz(Config),

        %% Bob requests the room's archive.
        escalus:send(Bob, stanza_to_room(stanza_archive_request(P, <<"q1">>), Room)),
        [ArcMsg] = respond_messages(assert_respond_size(1, wait_archive_respond(P, Bob))),
        #forwarded_message{result_id=ArcId, message_body=ArcMsgBody,
                           message_to=MsgTo, message_from=MsgFrom} =
            parse_forwarded_message(ArcMsg),
        %% XEP: the 'to' of the forwarded stanza MUST be empty
        ?assert_equal_extra(<<>>, MsgTo, message_to),
        %% XEP: the 'from' MUST be the occupant JID of the sender of the archived message
        ?assert_equal_extra(room_address(Room, nick(Alice)), MsgFrom, message_from),

        ?assert_equal(Text, ArcMsgBody),
        ?assert_equal(ArcId, Id),
        ?assert_equal(RoomAddr, By),
        ?assert_equal_extra(true, has_x_user_element(ArcMsg),
                            [{forwarded_message, ArcMsg}]),
        ok
        end,
    escalus:story(Config, [{alice, 1}, {bob, 1}], F).
%% Copied from 'muc_archive_reuest' test in case to show some bug in mod_mam_muc related to issue #512
muc_archive_purge(Config) ->
    P = ?config(props, Config),
    F = fun(Alice, Bob) ->
        Room = ?config(room, Config),
        RoomAddr = room_address(Room),
        Text = <<"Hi, Bob!">>,
        escalus:send(Alice, stanza_muc_enter_room(Room, nick(Alice))),
        escalus:send(Bob, stanza_muc_enter_room(Room, nick(Bob))),

        %% Bob received presences.
        escalus:wait_for_stanzas(Bob, 2),

        %% Bob received the room's subject.
        escalus:wait_for_stanzas(Bob, 1),

        %% Alice sends to the chat room.
        escalus:send(Alice, escalus_stanza:groupchat_to(RoomAddr, Text)),

        %% Bob received the message "Hi, Bob!".
        %% This message will be archived (by alicesroom@localhost).
        %% User's archive is disabled (i.e. bob@localhost).
        BobMsg = escalus:wait_for_stanza(Bob),
        escalus:assert(is_message, BobMsg),
        %% Flush all msgs to Alice
        escalus:wait_for_stanzas(Alice, 6),
        %% Alice purges the room's archive.
        escalus:send(Alice, stanza_to_room(stanza_purge_multiple_messages(
           undefined, undefined, undefined), Room)),
        escalus:assert(is_iq_result, escalus:wait_for_stanza(Alice)),
        maybe_wait_for_yz(Config),
        ok
    end,
    escalus:story(Config, [{alice, 1}, {bob, 1}], F).

muc_multiple_devices(Config) ->
    P = ?config(props, Config),
    F = fun(Alice1, Alice2, Bob) ->
        Room = ?config(room, Config),
        RoomAddr = room_address(Room),
        Text = <<"Hi, Bob!">>,
        %% You should use an unique nick for each device.
        escalus:send(Alice1, stanza_muc_enter_room(Room, <<"alice_1">>)),
        escalus:send(Alice2, stanza_muc_enter_room(Room, <<"alice_2">>)),
        escalus:send(Bob, stanza_muc_enter_room(Room, <<"bob">>)),

        %% Alice received presences.
        escalus:wait_for_stanzas(Alice1, 3),
        escalus:wait_for_stanzas(Alice2, 3),

        %% Bob received presences.
        escalus:wait_for_stanzas(Bob, 3),

        %% Bob received the room's subject.
        escalus:wait_for_stanzas(Bob, 1),

        %% Alice received the room's subject.
        escalus:wait_for_stanzas(Alice1, 1),
        escalus:wait_for_stanzas(Alice2, 1),

        %% Alice sends to the chat room.
		escalus:send(Alice1, escalus_stanza:groupchat_to(RoomAddr, Text)),

        %% Alice receives her own message.
        Alice1Msg = escalus:wait_for_stanza(Alice1),
        escalus:assert(is_message, Alice1Msg),

        Alice2Msg = escalus:wait_for_stanza(Alice2),
        escalus:assert(is_message, Alice2Msg),

        Alice1Arc = exml_query:subelement(Alice1Msg, <<"archived">>),
        Alice2Arc = exml_query:subelement(Alice2Msg, <<"archived">>),
        ?assert_equal(Alice1Arc, Alice2Arc),

        %% Bob received the message "Hi, Bob!".
        %% This message will be archived (by alicesroom@localhost).
        %% User's archive is disabled (i.e. bob@localhost).
        BobMsg = escalus:wait_for_stanza(Bob),
        escalus:assert(is_message, BobMsg),
        Arc = exml_query:subelement(BobMsg, <<"archived">>),
        %% JID of the archive (i.e. where the client would send queries to)
        By  = exml_query:attr(Arc, <<"by">>),
        %% Attribute giving the message's UID within the archive.
        Id  = exml_query:attr(Arc, <<"id">>),

        ?assert_equal(Alice1Arc, Arc),

        %% Bob requests the room's archive.

        maybe_wait_for_yz(Config),

        escalus:send(Bob, stanza_to_room(stanza_archive_request(P, <<"q1">>), Room)),
        [ArcMsg] = respond_messages(assert_respond_size(1, wait_archive_respond(P, Bob))),
        #forwarded_message{result_id=ArcId, message_body=ArcMsgBody} =
            parse_forwarded_message(ArcMsg),
        ?assert_equal(Text, ArcMsgBody),
        ?assert_equal(ArcId, Id),
        ?assert_equal(RoomAddr, By),
        ok
        end,
    escalus:story(Config, [{alice, 2}, {bob, 1}], F).

muc_protected_message(Config) ->
    P = ?config(props, Config),
    F = fun(Alice, Bob) ->
        Room = ?config(room, Config),
        Text = <<"Hi, Bob!">>,
        escalus:send(Alice, stanza_muc_enter_room(Room, nick(Alice))),
        escalus:send(Bob, stanza_muc_enter_room(Room, nick(Bob))),

        %% Bob received presences.
        escalus:wait_for_stanzas(Bob, 2),

        %% Bob received the room's subject.
        escalus:wait_for_stanzas(Bob, 1),

        %% Alice sends to Bob, using his occupant JID.
        %% This message will not be put into room's history.
        Msg = escalus_stanza:chat_to(room_address(Room, nick(Bob)), Text),
        escalus:send(Alice, Msg),

        %% Bob received the message "Hi, Bob!".
        BobMsg = escalus:wait_for_stanza(Bob),
        escalus:assert(is_message, BobMsg),

        BobArchiveAddr = escalus_client:short_jid(Bob),
        ArchivedBy = [exml_query:attr(Arc, <<"by">>)
                      || Arc <- BobMsg#xmlel.children,
                         Arc#xmlel.name =:= <<"archived">>,
                         BobArchiveAddr =/= exml_query:attr(Arc, <<"by">>)],
        ?assert_equal([], ArchivedBy),

        %% Bob requests the room's archive.
        escalus:send(Bob, stanza_to_room(stanza_archive_request(P, <<"q1">>), Room)),
        assert_respond_size(0, wait_archive_respond(P, Bob)),
        ok
        end,
    escalus:story(Config, [{alice, 1}, {bob, 1}], F).

muc_deny_protected_room_access(Config) ->
    P = ?config(props, Config),
    F = fun(Alice, Bob) ->
        Room = ?config(room, Config),
        RoomAddr = room_address(Room),
        Text = <<"Hi, Bob!">>,
        escalus:send(Alice, stanza_muc_enter_room(Room, nick(Alice))),
        escalus:send(Bob, stanza_muc_enter_room(Room, nick(Bob))),

        %% mod_muc returns error presence.
        Err1 = escalus:wait_for_stanza(Bob),
        escalus_assert:is_error(Err1, <<"auth">>, <<"not-authorized">>),

        %% Alice sends to the chat room.
		escalus:send(Alice, escalus_stanza:groupchat_to(RoomAddr, Text)),

        %% Bob requests the room's archive.
        escalus:send(Bob, stanza_to_room(stanza_archive_request(P, <<"q1">>), Room)),
        Err2 = escalus:wait_for_stanza(Bob),
        %% mod_mam_muc returns error iq.
        escalus:assert(is_error, [<<"cancel">>, <<"not-allowed">>], Err2),
        ok
        end,
    escalus:story(Config, [{alice, 1}, {bob, 1}], F).

%% @doc Allow access to non-in-room users who able to connect
muc_allow_access_to_owner(Config) ->
    P = ?config(props, Config),
    F = fun(Alice, Bob) ->
        Room = ?config(room, Config),
        RoomAddr = room_address(Room),

        %% Alice (not in room) requests the room's archive.
        escalus:send(Alice, stanza_to_room(stanza_archive_request(P, <<"q1">>), Room)),
        %% mod_mam_muc returns result.
        assert_respond_size(0, wait_archive_respond(P, Alice)),
        ok
        end,
    escalus:story(Config, [{alice, 1}, {bob, 1}], F).

muc_delete_x_user_in_anon_rooms(Config) ->
    P = ?config(props, Config),
    F = fun(Alice, Bob) ->
        Room = ?config(room, Config),
        RoomAddr = room_address(Room),
        Text = <<"Hi all!">>,
        escalus:send(Alice, stanza_muc_enter_room(Room, nick(Alice))),
        escalus:send(Bob, stanza_muc_enter_room(Room, nick(Bob))),

        %% Bob received presences.
        escalus:wait_for_stanzas(Bob, 2),

        %% Bob received the room's subject.
        escalus:wait_for_stanzas(Bob, 1),

        %% Alice sends to the chat room.
		escalus:send(Alice, escalus_stanza:groupchat_to(RoomAddr, Text)),

        %% Bob receives the message.
        escalus:assert(is_message, escalus:wait_for_stanza(Bob)),

        maybe_wait_for_yz(Config),

        %% Bob requests the room's archive.
        escalus:send(Bob, stanza_to_room(stanza_archive_request(P, <<"q1">>), Room)),

        %% mod_mam_muc returns result.
        [ArcMsg] = respond_messages(assert_respond_size(1, wait_archive_respond(P, Bob))),

        ?assert_equal_extra(false, has_x_user_element(ArcMsg),
                            [{forwarded_message, ArcMsg}]),
        ok
        end,
    escalus:story(Config, [{alice, 1}, {bob, 1}], F).

muc_show_x_user_to_moderators_in_anon_rooms(Config) ->
    P = ?config(props, Config),
    F = fun(Alice, Bob) ->
        Room = ?config(room, Config),
        RoomAddr = room_address(Room),
        Text = <<"Hi all!">>,
        escalus:send(Alice, stanza_muc_enter_room(Room, nick(Alice))),
        escalus:send(Bob, stanza_muc_enter_room(Room, nick(Bob))),

        %% Alice received presences.
        escalus:wait_for_stanzas(Alice, 2),

        %% Alice received the room's subject.
        escalus:wait_for_stanzas(Alice, 1),

        %% Bob sends to the chat room.
		escalus:send(Bob, escalus_stanza:groupchat_to(RoomAddr, Text)),

        %% Alice receives the message.
        escalus:assert(is_message, escalus:wait_for_stanza(Alice)),

        maybe_wait_for_yz(Config),

        %% Alice requests the room's archive.
        escalus:send(Alice, stanza_to_room(stanza_archive_request(P, <<"q1">>), Room)),

        %% mod_mam_muc returns result.
        [ArcMsg] = respond_messages(assert_respond_size(1, wait_archive_respond(P, Alice))),

        ?assert_equal_extra(true, has_x_user_element(ArcMsg),
                            [{forwarded_message, ArcMsg}]),
        ok
        end,
    escalus:story(Config, [{alice, 1}, {bob, 1}], F).

muc_show_x_user_for_your_own_messages_in_anon_rooms(Config) ->
    P = ?config(props, Config),
    F = fun(Alice, Bob) ->
        Room = ?config(room, Config),
        RoomAddr = room_address(Room),
        Text = <<"Hi all!">>,
        escalus:send(Alice, stanza_muc_enter_room(Room, nick(Alice))),
        escalus:send(Bob, stanza_muc_enter_room(Room, nick(Bob))),

        %% Bob received presences.
        escalus:wait_for_stanzas(Bob, 2),

        %% Bob received the room's subject.
        escalus:wait_for_stanzas(Bob, 1),

        %% Bob sends to the chat room.
		escalus:send(Bob, escalus_stanza:groupchat_to(RoomAddr, Text)),

        %% Bob receives the message.
        escalus:assert(is_message, escalus:wait_for_stanza(Bob)),

        maybe_wait_for_yz(Config),

        %% Bob requests the room's archive.
        escalus:send(Bob, stanza_to_room(stanza_archive_request(P, <<"q1">>), Room)),

        %% mod_mam_muc returns result.
        [ArcMsg] = respond_messages(assert_respond_size(1, wait_archive_respond(P, Bob))),

        ?assert_equal_extra(true, has_x_user_element(ArcMsg),
                            [{forwarded_message, ArcMsg}]),
        ok
        end,
    escalus:story(Config, [{alice, 1}, {bob, 1}], F).

%% @doc Querying the archive for all messages in a certain timespan.
range_archive_request(Config) ->
    P = ?config(props, Config),
    F = fun(Alice) ->
        %% Send
        %% <iq type='get'>
        %%   <query xmlns='urn:xmpp:mam:tmp'>
        %%     <start>2010-06-07T00:00:00Z</start>
        %%     <end>2010-07-07T13:23:54Z</end>
        %%   </query>
        %% </iq>
        escalus:send(Alice, stanza_date_range_archive_request(P)),
        IQ = escalus:wait_for_stanza(Alice, 5000),
        escalus:assert(is_iq_result, IQ),
        ok
        end,
    escalus:story(Config, [{alice, 1}], F).

range_archive_request_not_empty(Config) ->
    P = ?config(props, Config),
    F = fun(Alice) ->
        Msgs = ?config(pre_generated_msgs, Config),
        [_, _, StartMsg, StopMsg | _] = Msgs,
        {{StartMsgId, _}, _, _, _, _StartMsgPacket} = StartMsg,
        {{StopMsgId, _}, _, _, _, _StopMsgPacket} = StopMsg,
        {StartMicro, _} = rpc_apply(mod_mam_utils, decode_compact_uuid, [StartMsgId]),
        {StopMicro, _} = rpc_apply(mod_mam_utils, decode_compact_uuid, [StopMsgId]),
        StartTime = make_iso_time(StartMicro),
        StopTime = make_iso_time(StopMicro),
        %% Send
        %% <iq type='get'>
        %%   <query xmlns='urn:xmpp:mam:tmp'>
        %%     <start>StartTime</start>
        %%     <end>StopTime</end>
        %%   </query>
        %% </iq>
        escalus:send(Alice, stanza_date_range_archive_request_not_empty(P, StartTime, StopTime)),
        %% Receive two messages and IQ
        Result = wait_archive_respond(P, Alice),
        IQ = respond_iq(Result),
        [M1,M2|_] = respond_messages(Result),
        escalus:assert(is_iq_result, IQ),
        #forwarded_message{delay_stamp=Stamp1} = parse_forwarded_message(M1),
        #forwarded_message{delay_stamp=Stamp2} = parse_forwarded_message(M2),
        ?assert_equal(list_to_binary(StartTime), Stamp1),
        ?assert_equal(list_to_binary(StopTime), Stamp2),
        ok
        end,
    escalus:story(Config, [{alice, 1}], F).

%% @doc A query using Result Set Management.
%% See also `#rsm_in.max'.
limit_archive_request(Config) ->
    P = ?config(props, Config),
    F = fun(Alice) ->
        %% Send
        %% <iq type='get' id='q29302'>
        %%   <query xmlns='urn:xmpp:mam:tmp'>
        %%       <start>2010-08-07T00:00:00Z</start>
        %%       <set xmlns='http://jabber.org/protocol/rsm'>
        %%          <limit>10</limit>
        %%       </set>
        %%   </query>
        %% </iq>
        escalus:send(Alice, stanza_limit_archive_request(P)),
        Result = wait_archive_respond(P, Alice),
        Msgs = respond_messages(Result),
        IQ = respond_iq(Result),
        escalus:assert(is_iq_result, IQ),
        10 = length(Msgs),
        ok
        end,
    escalus:story(Config, [{alice, 1}], F).

pagination_empty_rset(Config) ->
    P = ?config(props, Config),
    F = fun(Alice) ->
        %% Get the first page of size 5.
        RSM = #rsm_in{max=0},

        rsm_send(Config, Alice,
            stanza_page_archive_request(P, <<"empty_rset">>, RSM)),
        wait_empty_rset(P, Alice, 15)
        end,
    escalus:story(Config, [{alice, 1}], F).

pagination_first5(Config) ->
    P = ?config(props, Config),
    F = fun(Alice) ->
        %% Get the first page of size 5.
        RSM = #rsm_in{max=5},
        rsm_send(Config, Alice,
            stanza_page_archive_request(P, <<"first5">>, RSM)),
        wait_message_range(P, Alice, 1, 5),
        ok
        end,
    escalus:story(Config, [{alice, 1}], F).

pagination_first5_opt_count(Config) ->
    P = ?config(props, Config),
    F = fun(Alice) ->
        %% Get the first page of size 5.
        RSM = #rsm_in{max=5},
        rsm_send(Config, Alice,
            stanza_page_archive_request(P, <<"first5_opt">>, RSM)),
        wait_message_range(P, Alice, 1, 5),
        ok
        end,
    escalus:story(Config, [{alice, 1}], F).

pagination_first25_opt_count_all(Config) ->
    P = ?config(props, Config),
    F = fun(Alice) ->
        %% Get the first page of size 25.
        RSM = #rsm_in{max=25},
        rsm_send(Config, Alice,
            stanza_page_archive_request(P, <<"first25_opt_all">>, RSM)),
        wait_message_range(P, Alice, 1, 15),
        ok
        end,
    escalus:story(Config, [{alice, 1}], F).

pagination_last5(Config) ->
    P = ?config(props, Config),
    F = fun(Alice) ->
        %% Get the last page of size 5.
        RSM = #rsm_in{max=5, direction=before},
        rsm_send(Config, Alice,
            stanza_page_archive_request(P, <<"last5">>, RSM)),
        wait_message_range(P, Alice, 11, 15),
        ok
        end,
    escalus:story(Config, [{alice, 1}], F).

pagination_last5_opt_count(Config) ->
    P = ?config(props, Config),
    F = fun(Alice) ->
        %% Get the last page of size 5.
        RSM = #rsm_in{max=5, direction=before, opt_count=true},
        rsm_send(Config, Alice,
            stanza_page_archive_request(P, <<"last5_opt">>, RSM)),
        wait_message_range(P, Alice, 11, 15),
        ok
        end,
    escalus:story(Config, [{alice, 1}], F).

pagination_last25_opt_count_all(Config) ->
    P = ?config(props, Config),
    F = fun(Alice) ->
        %% Get the last page of size 25.
        RSM = #rsm_in{max=25, direction=before, opt_count=true},
        rsm_send(Config, Alice,
            stanza_page_archive_request(P, <<"last25_opt_all">>, RSM)),
        wait_message_range(P, Alice, 1, 15),
        ok
        end,
    escalus:story(Config, [{alice, 1}], F).

pagination_offset5_opt_count(Config) ->
    P = ?config(props, Config),
    F = fun(Alice) ->
        %% Skip 5 messages, get 5 messages.
        RSM = #rsm_in{max=5, index=5, opt_count=true},
        rsm_send(Config, Alice,
            stanza_page_archive_request(P, <<"last5_opt">>, RSM)),
        wait_message_range(P, Alice, 6, 10),
        ok
        end,
    escalus:story(Config, [{alice, 1}], F).

pagination_offset5_opt_count_all(Config) ->
    P = ?config(props, Config),
    F = fun(Alice) ->
        %% Skip 5 messages, get 25 messages (only 10 are available).
        RSM = #rsm_in{max=25, index=5, opt_count=true},
        rsm_send(Config, Alice,
            stanza_page_archive_request(P, <<"last5_opt_all">>, RSM)),
        wait_message_range(P, Alice, 6, 15),
        ok
        end,
    escalus:story(Config, [{alice, 1}], F).


pagination_before10(Config) ->
    P = ?config(props, Config),
    F = fun(Alice) ->
        %% Get the last page of size 5.
        RSM = #rsm_in{max=5, direction=before, id=message_id(10, Config)},
        rsm_send(Config, Alice,
            stanza_page_archive_request(P, <<"before10">>, RSM)),
        wait_message_range(P, Alice, 5, 9),
        ok
        end,
    escalus:story(Config, [{alice, 1}], F).

pagination_simple_before10(Config) ->
    P = ?config(props, Config),
    F = fun(Alice) ->
        %% Get the last page of size 5.
        RSM = #rsm_in{max=5, direction=before, id=message_id(10, Config), simple=true},
        rsm_send(Config, Alice,
            stanza_page_archive_request(P, <<"before10">>, RSM)),
     %% wait_message_range(P, Client, TotalCount,    Offset, FromN, ToN),
        wait_message_range(P, Alice,   undefined, undefined,     5,   9),
        ok
        end,
    escalus:story(Config, [{alice, 1}], F).

pagination_after10(Config) ->
    P = ?config(props, Config),
    F = fun(Alice) ->
        %% Get the last page of size 5.
        RSM = #rsm_in{max=5, direction='after', id=message_id(10, Config)},
        rsm_send(Config, Alice,
            stanza_page_archive_request(P, <<"after10">>, RSM)),
        wait_message_range(P, Alice, 11, 15),
        ok
        end,
    escalus:story(Config, [{alice, 1}], F).

%% Select first page of recent messages after last known id.
%% Paginating from newest messages to oldest ones.
pagination_last_after_id5(Config) ->
    P = ?config(props, Config),
    F = fun(Alice) ->
        %% Get the last page of size 5 after 5-th message.
        RSM = #rsm_in{max=5, direction='before',
                after_id=message_id(5, Config)},
        rsm_send(Config, Alice,
            stanza_page_archive_request(P, <<"last_after_id5">>, RSM)),
     %% wait_message_range(P, Client, TotalCount, Offset, FromN, ToN),
        wait_message_range(P, Alice,          10,      5,    11,  15),
        ok
        end,
    escalus:story(Config, [{alice, 1}], F).

%% Select second page of recent messages after last known id.
pagination_last_after_id5_before_id11(Config) ->
    P = ?config(props, Config),
    F = fun(Alice) ->
        RSM = #rsm_in{max=5, direction='before',
                after_id=message_id(5, Config),
                before_id=message_id(11, Config)},
        rsm_send(Config, Alice,
            stanza_page_archive_request(P, <<"last_after_id5_before_id11">>, RSM)),
     %% wait_message_range(P, Client, TotalCount, Offset, FromN, ToN),
        wait_message_range(P, Alice,           5,      0,     6,  10),
        ok
        end,
    escalus:story(Config, [{alice, 1}], F).

prefs_set_request(Config) ->
    P = ?config(props, Config),
    F = fun(Alice) ->
        %% Send
        %%
        %% <iq type='set' id='juliet2'>
        %%   <prefs xmlns='urn:xmpp:mam:tmp' default="roster">
        %%     <always>
        %%       <jid>romeo@montague.net</jid>
        %%     </always>
        %%     <never>
        %%       <jid>montague@montague.net</jid>
        %%     </never>
        %%   </prefs>
        %% </iq>
        escalus:send(Alice, stanza_prefs_set_request(<<"roster">>,
                                                     [<<"romeo@montague.net">>],
                                                     [<<"montague@montague.net">>], mam_ns_binary())),
        ReplySet = escalus:wait_for_stanza(Alice),

        escalus:send(Alice, stanza_prefs_get_request(mam_ns_binary())),
        ReplyGet = escalus:wait_for_stanza(Alice),

        ResultIQ1 = parse_prefs_result_iq(ReplySet),
        ResultIQ2 = parse_prefs_result_iq(ReplyGet),
        ?assert_equal(ResultIQ1, ResultIQ2),
        ok
        end,
    escalus:story(Config, [{alice, 1}], F).

query_get_request(Config) ->
    F = fun(Alice) ->
        QueryXmlns = mam_ns_binary_v04(),
        escalus:send(Alice, stanza_query_get_request(QueryXmlns)),
        ReplyFields = escalus:wait_for_stanza(Alice),
        ResponseXmlns = exml_query:path(ReplyFields,
            [{element, <<"query">>},
             {element, <<"x">>},
             {element, <<"field">>},
             {element, <<"value">>},
              cdata]),
        ?assert_equal(QueryXmlns, ResponseXmlns)
        end,
    escalus:story(Config, [{alice, 1}], F).

%% Test reproducing https://github.com/esl/MongooseIM/issues/263
%% The idea is this: in a "perfect" world jid elements are put together
%% without whitespaces. In the real world it is not true.
%% Put "\n" between two jid elements.
prefs_set_cdata_request(Config) ->
    P = ?config(props, Config),
    F = fun(Alice) ->
        %% Send
        %%
        %% <iq type='set' id='juliet2'>
        %%   <prefs xmlns='urn:xmpp:mam:tmp' default="roster">
        %%     <always>
        %%       <jid>romeo@montague.net</jid>
        %%       <jid>montague@montague.net</jid>
        %%     </always>
        %%   </prefs>
        %% </iq>
        escalus:send(Alice, stanza_prefs_set_request(<<"roster">>,
                                                     [<<"romeo@montague.net">>,
                                                      {xmlcdata, <<"\n">>}, %% Put as it is
                                                      <<"montague@montague.net">>], [], mam_ns_binary_v03())),
        ReplySet = escalus:wait_for_stanza(Alice),

        escalus:send(Alice, stanza_prefs_get_request(mam_ns_binary_v03())),
        ReplyGet = escalus:wait_for_stanza(Alice),

        ResultIQ1 = parse_prefs_result_iq(ReplySet),
        ResultIQ2 = parse_prefs_result_iq(ReplyGet),
        ?assert_equal(ResultIQ1, ResultIQ2),
        ok
        end,
    escalus:story(Config, [{alice, 1}], F).

mam_service_discovery(Config) ->
    P = ?config(props, Config),
    F = fun(Alice) ->
        Server = escalus_client:server(Alice),
        escalus:send(Alice, escalus_stanza:disco_info(Server)),
        Stanza = escalus:wait_for_stanza(Alice),
        try
        escalus:assert(is_iq_result, Stanza),
        escalus:assert(has_feature, [mam_ns_binary()], Stanza),
        ok
        catch Class:Reason ->
            Stacktrace = erlang:get_stacktrace(),
            ct:pal("Stanza ~p.", [Stanza]),
            erlang:raise(Class, Reason, Stacktrace)
        end
        end,
    escalus:story(Config, [{alice, 1}], F).

%% Check, that MUC is supported.
muc_service_discovery(Config) ->
    P = ?config(props, Config),
    F = fun(Alice) ->
        Domain = escalus_config:get_config(ejabberd_domain, Config),
        Server = escalus_client:server(Alice),
        escalus:send(Alice, escalus_stanza:service_discovery(Server)),
        Stanza = escalus:wait_for_stanza(Alice),
        escalus:assert(has_service, [muc_host()], Stanza),
        escalus:assert(is_stanza_from, [Domain], Stanza),
        ok
        end,
    escalus:story(Config, [{alice, 1}], F).

<<<<<<< HEAD
=======
%%--------------------------------------------------------------------
%% Helpers
%%--------------------------------------------------------------------

nick(User) -> escalus_utils:get_username(User).

mam_ns_binary() -> <<"urn:xmpp:mam:tmp">>.
mam_ns_binary_v03() -> <<"urn:xmpp:mam:0">>.
mam_ns_binary_v04() -> <<"urn:xmpp:mam:1">>.
namespaces() -> [mam_ns_binary(), mam_ns_binary_v03(), mam_ns_binary_v04()].
muc_ns_binary() -> <<"http://jabber.org/protocol/muc">>.

stanza_purge_single_message(MessId) ->
    escalus_stanza:iq(<<"set">>, [#xmlel{
       name = <<"purge">>,
       attrs = [{<<"xmlns">>,mam_ns_binary()}, {<<"id">>, MessId}]
    }]).

stanza_purge_multiple_messages(BStart, BEnd, BWithJID) ->
    escalus_stanza:iq(<<"set">>, [#xmlel{
       name = <<"purge">>,
       attrs = [{<<"xmlns">>,mam_ns_binary()}],
       children = skip_undefined([
           maybe_start_elem(BStart),
           maybe_end_elem(BEnd),
           maybe_with_elem(BWithJID)])
    }]).


skip_undefined(Xs) ->
    [X || X <- Xs, X =/= undefined].

maybe_attr(_, undefined) ->
    [];
maybe_attr(K, V) ->
    [{K, V}].

mam_ns_attr(P) ->
    [{<<"xmlns">>,get_prop(mam_ns, P)}].

maybe_start_elem(undefined) ->
    undefined;
maybe_start_elem(BStart) ->
    #xmlel{
        name = <<"start">>,
        children = [#xmlcdata{content = BStart}]}.

maybe_end_elem(undefined) ->
    undefined;
maybe_end_elem(BEnd) ->
    #xmlel{
        name = <<"end">>,
        children = [#xmlcdata{content = BEnd}]}.

maybe_with_elem(undefined) ->
    undefined;
maybe_with_elem(BWithJID) ->
    #xmlel{
        name = <<"with">>,
        children = [#xmlcdata{content = BWithJID}]}.

%% An optional 'queryid' attribute allows the client to match results to
%% a certain query.
stanza_archive_request(P, QueryId) ->
    stanza_lookup_messages_iq(P, QueryId,
                              undefined, undefined,
                              undefined, undefined).

stanza_date_range_archive_request(P) ->
    stanza_lookup_messages_iq(P, undefined,
                              "2010-06-07T00:00:00Z", "2010-07-07T13:23:54Z",
                              undefined, undefined).

stanza_date_range_archive_request_not_empty(P, Start, Stop) ->
    stanza_lookup_messages_iq(P, undefined,
                              Start, Stop,
                              undefined, undefined).

stanza_limit_archive_request(P) ->
    stanza_lookup_messages_iq(P, undefined, "2010-08-07T00:00:00Z",
                              undefined, undefined, #rsm_in{max=10}).

stanza_page_archive_request(P, QueryId, RSM) ->
    stanza_lookup_messages_iq(P, QueryId, undefined, undefined, undefined, RSM).

stanza_filtered_by_jid_request(P, BWithJID) ->
    stanza_lookup_messages_iq(P, undefined, undefined,
                              undefined, BWithJID, undefined).

stanza_lookup_messages_iq(P, QueryId, BStart, BEnd, BWithJID, RSM) ->
    case get_prop(data_form, P) of
        false ->
            stanza_lookup_messages_iq_v02(P, QueryId, BStart, BEnd, BWithJID, RSM);
        true ->
            stanza_lookup_messages_iq_v03(P, QueryId, BStart, BEnd, BWithJID, RSM)
    end.

stanza_lookup_messages_iq_v03(P, QueryId, BStart, BEnd, BWithJID, RSM) ->
    escalus_stanza:iq(<<"set">>, [#xmlel{
       name = <<"query">>,
       attrs = mam_ns_attr(P)
            ++ maybe_attr(<<"queryid">>, QueryId),
       children = skip_undefined([
           form_x(BStart, BEnd, BWithJID, RSM),
           maybe_rsm_elem(RSM)])
    }]).


form_x(BStart, BEnd, BWithJID, RSM) ->
    #xmlel{name = <<"x">>,
           attrs = [{<<"xmlns">>, <<"jabber:x:data">>}],
           children = skip_undefined([
                form_field(<<"start">>, BStart),
                form_field(<<"end">>, BEnd),
                form_field(<<"with">>, BWithJID)]
                ++ form_extra_fields(RSM)
                ++ form_border_fields(RSM))}.

form_extra_fields(undefined) ->
    [];
form_extra_fields(#rsm_in{simple=Simple, opt_count=OptCount}) ->
    [form_bool_field(<<"simple">>, Simple),
     form_bool_field(<<"opt_count">>, OptCount)].

form_border_fields(undefined) ->
    [];
form_border_fields(#rsm_in{
        before_id=BeforeId, after_id=AfterId, from_id=FromId, to_id=ToId}) ->
    [form_field(<<"before_id">>, BeforeId),
     form_field(<<"after_id">>, AfterId),
     form_field(<<"from_id">>, FromId),
     form_field(<<"to_id">>, ToId)].

form_type_field(MamNs) ->
    form_field(<<"FORM_TYPE">>, MamNs).

form_field(VarName, undefined) ->
    undefined;
form_field(VarName, VarValue) ->
    #xmlel{name = <<"field">>, attrs = [{<<"var">>, VarName}],
           children = [#xmlel{name = <<"value">>,
                              children = [#xmlcdata{content = VarValue}]}]}.

form_bool_field(Name, true) ->
    form_field(Name, <<"true">>);
form_bool_field(Name, _) ->
    undefined.


stanza_lookup_messages_iq_v02(P, QueryId, BStart, BEnd, BWithJID, RSM) ->
    escalus_stanza:iq(<<"get">>, [#xmlel{
       name = <<"query">>,
       attrs = mam_ns_attr(P)
            ++ maybe_attr(<<"queryid">>, QueryId)
            ++ border_attributes(RSM),
       children = skip_undefined([
           maybe_simple_elem(RSM),
           maybe_opt_count_elem(RSM),
           maybe_start_elem(BStart),
           maybe_end_elem(BEnd),
           maybe_with_elem(BWithJID),
           maybe_rsm_elem(RSM)])
    }]).

stanza_retrive_form_fields(QueryId, NS) ->
    escalus_stanza:iq(<<"get">>, [#xmlel{
        name = <<"query">>,
        attrs =     [{<<"xmlns">>, NS}]
        ++ maybe_attr(<<"queryid">>, QueryId),
        children = []
    }]).

maybe_simple_elem(#rsm_in{simple=true}) ->
    #xmlel{name = <<"simple">>};
maybe_simple_elem(_) ->
    undefined.

maybe_opt_count_elem(#rsm_in{opt_count=true}) ->
    #xmlel{name = <<"opt_count">>};
maybe_opt_count_elem(_) ->
    undefined.

border_attributes(undefined) ->
    [];
border_attributes(#rsm_in{
        before_id=BeforeId, after_id=AfterId, from_id=FromId, to_id=ToId}) ->
    maybe_attr(<<"before_id">>, BeforeId)
    ++ maybe_attr(<<"after_id">>, AfterId)
    ++ maybe_attr(<<"from_id">>, FromId)
    ++ maybe_attr(<<"to_id">>, ToId).

maybe_rsm_elem(undefined) ->
    undefined;
maybe_rsm_elem(#rsm_in{max=Max, direction=Direction, id=Id, index=Index}) ->
    #xmlel{name = <<"set">>,
           children = skip_undefined([
                maybe_rsm_max(Max),
                maybe_rsm_index(Index),
                maybe_rsm_direction(Direction, Id)])}.

rsm_id_children(undefined) -> [];
rsm_id_children(Id) -> [#xmlcdata{content = Id}].

maybe_rsm_direction(undefined, undefined) ->
    undefined;
maybe_rsm_direction(Direction, Id) ->
    #xmlel{
        name = atom_to_binary(Direction, latin1),
        children = rsm_id_children(Id)}.

maybe_rsm_index(undefined) ->
    undefined;
maybe_rsm_index(Index) when is_integer(Index) ->
    #xmlel{
        name = <<"index">>,
        children = [#xmlcdata{content = integer_to_list(Index)}]}.

maybe_rsm_max(undefined) ->
    undefined;
maybe_rsm_max(Max) when is_integer(Max) ->
    #xmlel{
        name = <<"max">>,
        children = [#xmlcdata{content = integer_to_list(Max)}]}.

add_with_jid(BWithJID,
    IQ=#xmlel{children=[
        Query=#xmlel{children=QueryChildren}]}) ->
    IQ#xmlel{children=[
        Query#xmlel{children=[maybe_with_elem(BWithJID) | QueryChildren]}]}.

assert_only_one_of_many_is_equal(Archived, Sent) ->
    Scanned = lists:map(fun parse_forwarded_message/1, Archived),
    Same = lists:filter(fun (Stanza) -> is_same_message_text(Stanza, Sent) end, Scanned),
    ?assert_equal(1, erlang:length(Same)).

assert_not_stored(Archived, Sent) ->
    Scanned = lists:map(fun parse_forwarded_message/1, Archived),
    Same = lists:filter(fun (Stanza) -> is_same_message_text(Stanza, Sent) end, Scanned),
    ?assert_equal(0, erlang:length(Same)).

is_same_message_text(Stanza, Raw) ->
    #forwarded_message{message_body = A} = Stanza,
    A =:= Raw.

-spec verify_archived_muc_light_aff_msg(
        Msg :: #forwarded_message{}, AffUsersChanges :: [{escalus:client(), binary()}],
        IsCreate :: boolean()) -> [].
verify_archived_muc_light_aff_msg(Msg, AffUsersChanges, IsCreate) ->
    BinAffUsersChanges = muc_light_SUITE:bin_aff_users(AffUsersChanges),
    [X] = Msg#forwarded_message.message_xs,
    ProperNS = muc_light_SUITE:ns_muc_light_affiliations(),
    ProperNS = exml_query:attr(X, <<"xmlns">>),
    undefined = exml_query:subelement(X, <<"prev-version">>),
    Version = exml_query:path(X, [{element, <<"version">>}, cdata]),
    true = IsCreate orelse is_binary(Version),
    Items = exml_query:subelements(X, <<"user">>),
    muc_light_SUITE:verify_aff_users(Items, BinAffUsersChanges).

%% ----------------------------------------------------------------------
%% PREFERENCE QUERIES

stanza_prefs_set_request(DefaultMode, AlwaysJIDs, NeverJIDs, Namespace) ->
    AlwaysEl = #xmlel{name = <<"always">>,
                      children = encode_jids(AlwaysJIDs)},
    NeverEl  = #xmlel{name = <<"never">>,
                      children = encode_jids(NeverJIDs)},
    escalus_stanza:iq(<<"set">>, [#xmlel{
       name = <<"prefs">>,
       attrs = [{<<"xmlns">>, Namespace}]
               ++ [{<<"default">>, DefaultMode} || is_def(DefaultMode)],
       children = [AlwaysEl, NeverEl]
    }]).

stanza_prefs_get_request(Namespace) ->
    escalus_stanza:iq(<<"get">>, [#xmlel{
       name = <<"prefs">>,
       attrs = [{<<"xmlns">>, Namespace}]
    }]).

stanza_query_get_request(Namespace) ->
    escalus_stanza:iq(<<"get">>, [#xmlel{
        name = <<"query">>,
        attrs = [{<<"xmlns">>, Namespace}]
    }]).

%% Allows to cdata to be put as it is
encode_jids(JIDs) ->
    [encode_jid_or_cdata(JID) || JID <- JIDs].

encode_jid_or_cdata({xmlcdata, Text}) ->
    {xmlcdata, Text};
encode_jid_or_cdata(JID) ->
    #xmlel{name = <<"jid">>,
           children = [#xmlcdata{content = JID}]}.

%% ----------------------------------------------------------------------
%% PARSING RESPONDS

parse_forwarded_message(#xmlel{name = <<"message">>,
                               attrs = Attrs, children = Children}) ->
    M = #forwarded_message{
        from = proplists:get_value(<<"from">>, Attrs),
        to   = proplists:get_value(<<"to">>, Attrs),
        has_x_user_element = false},
    lists:foldl(fun 'parse_children[message]'/2, M, Children).

'parse_children[message]'(#xmlel{name = <<"result">>,
                                 attrs = Attrs,
                                 children = Children}, M) ->
    M1 = M#forwarded_message{
        result_queryid = proplists:get_value(<<"queryid">>, Attrs),
        result_id      = proplists:get_value(<<"id">>, Attrs)},
    lists:foldl(fun 'parse_children[message/result]'/2, M1, Children).

'parse_children[message/result]'(#xmlel{name = <<"forwarded">>,
                                        children = Children}, M) ->
    lists:foldl(fun 'parse_children[message/result/forwarded]'/2, M, Children).


'parse_children[message/result/forwarded]'(#xmlel{name = <<"delay">>,
                                                  attrs = Attrs}, M) ->
    M#forwarded_message{
        delay_from  = proplists:get_value(<<"from">>, Attrs),
        delay_stamp = proplists:get_value(<<"stamp">>, Attrs)};
'parse_children[message/result/forwarded]'(#xmlel{name = <<"message">>,
                                                  attrs = Attrs,
                                                  children = Children}, M) ->
    M1 = M#forwarded_message{
        message_to   = proplists:get_value(<<"to">>, Attrs),
        message_from = proplists:get_value(<<"from">>, Attrs),
        message_type = proplists:get_value(<<"type">>, Attrs)},
    lists:foldl(fun 'parse_children[message/result/forwarded/message]'/2,
                M1, Children).

'parse_children[message/result/forwarded/message]'(#xmlel{name = <<"body">>,
        children = [{xmlcdata, Body}]}, M) ->
    M#forwarded_message{message_body = Body};
'parse_children[message/result/forwarded/message]'(#xmlel{name = <<"x">>,
        attrs = Attrs} = XEl, M) ->
    IsUser = lists:member({<<"xmlns">>, <<"http://jabber.org/protocol/muc#user">>}, Attrs),
    M#forwarded_message{has_x_user_element = IsUser,
                        message_xs = [XEl | M#forwarded_message.message_xs]};
%% Parse `<archived />' here.
'parse_children[message/result/forwarded/message]'(_, M) ->
    M.

%% Num is 1-based.
message_id(Num, Config) ->
    AllMessages = proplists:get_value(all_messages, Config),
    #forwarded_message{result_id=Id} = lists:nth(Num, AllMessages),
    Id.


%% @doc Result query iq.
%%
%% [{xmlel,<<"iq">>,
%%     [{<<"from">>,<<"alice@localhost">>},
%%      {<<"to">>,<<"alice@localhost/res1">>},
%%      {<<"id">>,<<"387862024ce65379b049e19751e4309e">>},
%%      {<<"type">>,<<"result">>}],
%%     []}]
%%
%%
%%  [{xmlel,<<"iq">>,
%%       [{<<"from">>,<<"alice@localhost">>},
%%        {<<"to">>,<<"alice@localhost/res1">>},
%%        {<<"id">>,<<"c256a18c4b720465e215a81362d41eb7">>},
%%        {<<"type">>,<<"result">>}],
%%       [{xmlel,<<"query">>,
%%            [{<<"xmlns">>,<<"urn:xmpp:mam:tmp">>}],
%%            [{xmlel,<<"set">>,
%%                 [{<<"xmlns">>,<<"http://jabber.org/protocol/rsm">>}],
%%                 [{xmlel,<<"first">>,
%%                      [{<<"index">>,<<"10">>}],
%%                      [{xmlcdata,<<"103439">>}]},
%%                  {xmlel,<<"last">>,[],[{xmlcdata,<<"103447">>}]},
%%                  {xmlel,<<"count">>,[],[{xmlcdata,<<"15">>}]}]}]}]}]
parse_result_iq(P, Result) ->
    case get_prop(result_format, P) of
        mess_fin ->
            parse_fin_and_iq(Result);
        iq_query ->
            parse_legacy_iq(respond_iq(Result));
        iq_fin ->
            parse_fin_iq(Result)
    end.

%% MAM v0.3
parse_fin_and_iq(#mam_archive_respond{respond_iq=IQ, respond_fin=FinMsg}) ->
    Fin = exml_query:subelement(FinMsg, <<"fin">>),
    Set = exml_query:subelement(Fin, <<"set">>),
    QueryId = exml_query:attr(Fin, <<"queryid">>),
    parse_set_and_iq(IQ, Set, QueryId).

%% MAM v0.4
parse_fin_iq(#mam_archive_respond{respond_iq=IQ, respond_fin=undefined}) ->
    Fin = exml_query:subelement(IQ, <<"fin">>),
    Set = exml_query:subelement(Fin, <<"set">>),
    parse_set_and_iq(IQ, Set, not_supported).

%% MAM v0.2
parse_legacy_iq(IQ) ->
    Fin = exml_query:subelement(IQ, <<"query">>),
    Set = exml_query:subelement(Fin, <<"set">>),
    parse_set_and_iq(IQ, Set, not_supported).

parse_set_and_iq(IQ, Set, QueryId) ->
    #result_iq{
        query_id    = QueryId,
        from        = exml_query:attr(IQ, <<"from">>),
        to          = exml_query:attr(IQ, <<"to">>),
        id          = exml_query:attr(IQ, <<"id">>),
        first       = exml_query:path(Set, [{element, <<"first">>}, cdata]),
        first_index = maybe_binary_to_integer(exml_query:path(Set, [{element, <<"first">>}, {attr, <<"index">>}])),
        last        = exml_query:path(Set, [{element, <<"last">>}, cdata]),
        count       = maybe_binary_to_integer(exml_query:path(Set, [{element, <<"count">>}, cdata]))}.


is_def(X) -> X =/= undefined.



parse_prefs_result_iq(#xmlel{name = <<"iq">>, children = Children}) ->
    IQ = #prefs_result_iq{},
    lists:foldl(fun 'parse_children[prefs_iq]'/2, IQ, Children).

'parse_children[prefs_iq]'(#xmlel{name = <<"prefs">>,
                                  attrs = Attrs, children = Children},
                           IQ) ->
    DefaultMode = proplists:get_value(<<"default">>, Attrs),
    IQ1 = IQ#prefs_result_iq{default_mode = DefaultMode},
    lists:foldl(fun 'parse_children[prefs_iq/prefs]'/2, IQ1, Children).


'parse_children[prefs_iq/prefs]'(#xmlel{name = <<"always">>,
                                        children = Children},
                                 IQ) ->
    IQ#prefs_result_iq{always_jids = lists:sort(parse_jids(Children))};
'parse_children[prefs_iq/prefs]'(#xmlel{name = <<"never">>,
                                        children = Children},
                                 IQ) ->
    IQ#prefs_result_iq{never_jids = lists:sort(parse_jids(Children))}.


parse_jids(Els) ->
    [escalus_utils:jid_to_lower(JID) %% MongooseIM normalizes JIDs
     || #xmlel{name = <<"jid">>, children = [{xmlcdata, JID}]} <- Els].

%% <iq type='error' id='q29302'>
%%   <error type='modify'>
%%     <policy-violation xmlns='urn:ietf:params:xml:ns:xmpp-stanzas'/>
%%     <text xmlns='urn:ietf:params:xml:ns:xmpp-stanzas'>Too many results</text>
%%   </error>
%% </iq>
parse_error_iq(#xmlel{name = <<"iq">>,
                      attrs = Attrs, children = Children}) ->

    IQ = #error_iq{
        type = proplists:get_value(<<"type">>, Attrs),
        id   = proplists:get_value(<<"id">>, Attrs)},
    lists:foldl(fun 'parse_children[error_iq]'/2, IQ, Children).


'parse_children[error_iq]'(#xmlel{name = <<"error">>,
                                  attrs = Attrs, children = Children}, IQ) ->
    IQ1 = IQ#error_iq{
        error_type = proplists:get_value(<<"type">>, Attrs)},
    lists:foldl(fun 'parse_children[error_iq/error]'/2, IQ1, Children);
'parse_children[error_iq]'(_, IQ) ->
    IQ.

'parse_children[error_iq/error]'(#xmlel{name = <<"text">>,
                                 children = [{xmlcdata, Text}]}, IQ) ->
    IQ#error_iq{text = Text};
'parse_children[error_iq/error]'(#xmlel{name = Condition}, IQ) ->
    IQ#error_iq{condition = Condition};
'parse_children[error_iq/error]'(_, IQ) ->
    IQ.

%%--------------------------------------------------------------------
%% Helpers (muc)
%%--------------------------------------------------------------------

generate_rpc_jid({_,User}) ->
    {username, Username} = lists:keyfind(username, 1, User),
    {server, Server} = lists:keyfind(server, 1, User),
    LUsername = escalus_utils:jid_to_lower(Username),
    LServer = escalus_utils:jid_to_lower(Server),
    {jid, Username, Server, <<"rpc">>, LUsername, LServer, <<"rpc">>}.

start_alice_room(Config) ->
    %% TODO: ensure, that the room's archive is empty
    RoomName = <<"alicesroom">>,
    RoomNick = <<"alicesnick">>,
    [Alice | _] = ?config(escalus_users, Config),
    start_room(Config, Alice, RoomName, RoomNick, [{persistent, true}, {anonymous, false}]).

start_alice_protected_room(Config) ->
    RoomName = <<"alicesroom">>,
    RoomNick = <<"alicesnick">>,
    [Alice | _] = ?config(escalus_users, Config),
    start_room(Config, Alice, RoomName, RoomNick,
               [{persistent, true},
                {password_protected, true},
                {password, <<"secret">>}]).

start_alice_anonymous_room(Config) ->
    RoomName = <<"alicesroom">>,
    RoomNick = <<"alicesnick">>,
    [Alice | _] = ?config(escalus_users, Config),
    start_room(Config, Alice, RoomName, RoomNick, [{anonymous, true}]).

start_room(Config, User, Room, Nick, Opts) ->
    From = generate_rpc_jid(User),
    rpc_apply(mod_muc, create_instant_room,
        [<<"localhost">>, Room, From, Nick, Opts]),
    [{nick, Nick}, {room, Room} | Config].

destroy_room(Config) ->
    RoomName = ?config(room, Config),
    delete_room_archive(muc_host(), RoomName),
    case rpc_apply(ets, lookup, [muc_online_room, {RoomName, muc_host()}]) of
        [{_,_,Pid}|_] -> gen_fsm:send_all_state_event(Pid, destroy);
        _ -> ok
    end.

stanza_muc_enter_room(Room, Nick) ->
    Elem = #xmlel{ name = <<"x">>,
                   attrs=[{<<"xmlns">>, muc_ns_binary()}]},
    stanza_to_room(escalus_stanza:presence(<<"available">>, [Elem]),
                   Room, Nick).

stanza_to_room(Stanza, Room) ->
    escalus_stanza:to(Stanza, room_address(Room)).

stanza_to_room(Stanza, Room, Nick) ->
    escalus_stanza:to(Stanza, room_address(Room, Nick)).

room_address(Room) when is_binary(Room) ->
    <<Room/binary, "@", (muc_host())/binary>>.

room_address(Room, Nick) when is_binary(Room), is_binary(Nick) ->
    <<Room/binary, "@", (muc_host())/binary, "/", Nick/binary>>.


send_muc_rsm_messages(Config) ->
    Pid = self(),
    Room = ?config(room, Config),
    RoomAddr = room_address(Room),
    P = ?config(props, Config),
    F = fun(Alice, Bob) ->
        escalus:send(Alice, stanza_muc_enter_room(Room, nick(Alice))),
        escalus:send(Bob, stanza_muc_enter_room(Room, nick(Bob))),

        escalus:wait_for_stanzas(Bob, 3),
        escalus:wait_for_stanzas(Alice, 3),

        %% Alice sends messages to Bob.
        [escalus:send(Alice,
                      escalus_stanza:groupchat_to(RoomAddr, generate_message_text(N)))
         || N <- lists:seq(1, 15)],
        %% Bob is waiting for 15 messages for 5 seconds.
        escalus:wait_for_stanzas(Bob, 15, 5000),
        escalus:wait_for_stanzas(Alice, 15, 5000),

        maybe_wait_for_yz(Config),

        %% Get whole history.
        escalus:send(Alice,
            stanza_to_room(stanza_archive_request(P, <<"all_room_messages">>), Room)),
        AllMessages =
            respond_messages(assert_respond_size(15, wait_archive_respond(P, Alice))),
        ParsedMessages = [parse_forwarded_message(M) || M <- AllMessages],
        Pid ! {parsed_messages, ParsedMessages},
        ok
        end,
    Config1 = escalus:init_per_testcase(pre_rsm, Config),
    escalus:story(Config1, [{alice, 1}, {bob, 1}], F),
    ParsedMessages = receive {parsed_messages, PM} -> PM
                     after 5000 -> error(receive_timeout) end,

    escalus:end_per_testcase(pre_rsm, Config1),
    [{all_messages, ParsedMessages}|Config].

send_rsm_messages(Config) ->
    Pid = self(),
    Room = ?config(room, Config),
    P = ?config(props, Config),
    F = fun(Alice, Bob) ->
        %% Alice sends messages to Bob.
        [escalus:send(Alice,
                      escalus_stanza:chat_to(Bob, generate_message_text(N)))
         || N <- lists:seq(1, 15)],
        %% Bob is waiting for 15 messages for 5 seconds.
        escalus:wait_for_stanzas(Bob, 15, 5000),
        maybe_wait_for_yz(Config),
        %% Get whole history.
        rsm_send(Config, Alice, stanza_archive_request(P, <<"all_messages">>)),
        AllMessages =
            respond_messages(assert_respond_size(15, wait_archive_respond(P, Alice))),
        ParsedMessages = [parse_forwarded_message(M) || M <- AllMessages],
        Pid ! {parsed_messages, ParsedMessages},
        ok
        end,
    Config1 = escalus:init_per_testcase(pre_rsm, Config),
    escalus:story(Config1, [{alice, 1}, {bob, 1}], F),
    ParsedMessages = receive {parsed_messages, PM} -> PM
                     after 5000 -> error(receive_timeout) end,

    escalus:end_per_testcase(pre_rsm, Config1),
    [{all_messages, ParsedMessages}|Config].

append_subelem(Elem=#xmlel{children=Cs}, SubElem) ->
    Elem#xmlel{children=Cs ++ [SubElem]}.

archived_elem(By, Id) ->
    #xmlel{name = <<"archived">>,
           attrs = [{<<"by">>, By}, {<<"id">>, Id}]}.

clean_archives(Config) ->
    SUs = serv_users(Config),
    %% It is not the best place to delete these messages.
    [ok = delete_offline_messages(S, U) || {S, U} <- SUs],
    [ok = delete_archive(S, U) || {S, U} <- SUs],
    %% Retry 10 times if not empty
    [assert_empty_archive(S, U, 10) || {S, U} <- SUs],
    Config.

clean_room_archive(Config) ->
    Room = ?config(room, Config),
    delete_room_archive(muc_host(), Room),
    %% Retry 10 times if not empty
    assert_empty_room_archive(muc_host(), Room, 10),
    Config.

serv_users(Config) ->
    [serv_user(Config, UserSpec)
     || {_, UserSpec} <- escalus_users:get_users(all)].

serv_user(Config, UserSpec) ->
    [Username, Server, _Pass] = escalus_users:get_usp(Config, UserSpec),
    {Server, Username}.

%% @doc Check, that the archive is empty.
assert_empty_archive(Server, Username, RetryTimes) when is_integer(RetryTimes) ->
    %% Wait for zero messages in archive
    case wait_for_archive_size(Server, Username, RetryTimes, 0) of
       0 -> ok;
       X -> ct:fail({not_empty, Server, Username, {actual_size, X}})
    end.

wait_for_archive_size(Server, Username, _RetryTimes=0, _ExpectedSize) ->
    archive_size(Server, Username);
wait_for_archive_size(Server, Username, RetryTimes, ExpectedSize) when RetryTimes > 0 ->
    case archive_size(Server, Username) of
        ExpectedSize ->
            ExpectedSize;
        _ActualSize ->
            %% Wait and retry
            timer:sleep(100),
            wait_for_archive_size(Server, Username, RetryTimes-1, ExpectedSize)
    end.

wait_for_archive_size_or_warning(Server, Username, RetryTimes, ExpectedSize) ->
    case wait_for_archive_size(Server, Username, RetryTimes, ExpectedSize) of
        ExpectedSize -> ok;
        ActualSize ->
            ct:pal("issue=wait_for_archive_size_or_warning, expected_size=~p, actual_size=~p",
                   [ExpectedSize, ActualSize])
    end.

%% @doc Check, that the archive is empty.
assert_empty_room_archive(Server, Username, RetryTimes) ->
    %% Wait for zero messages in archive
    case wait_for_room_archive_size(Server, Username, RetryTimes, 0) of
       0 -> ok;
       X -> ct:fail({room_not_empty, Server, Username, {actual_size, X}})
    end.

wait_for_room_archive_size(Server, Username, _RetryTimes=0, _ExpectedSize) ->
    room_archive_size(Server, Username);
wait_for_room_archive_size(Server, Username, RetryTimes, ExpectedSize) when RetryTimes > 0 ->
    case room_archive_size(Server, Username) of
        ExpectedSize ->
            ExpectedSize;
        _ActualSize ->
            %% Wait and retry
            timer:sleep(100),
            wait_for_room_archive_size(Server, Username, RetryTimes-1, ExpectedSize)
    end.


archive_size(Server, Username) ->
    rpc_apply(mod_mam, archive_size, [Server, Username]).

room_archive_size(Server, Username) ->
    rpc_apply(mod_mam_muc, archive_size, [Server, Username]).

delete_archive(Server, Username) ->
    rpc_apply(mod_mam, delete_archive, [Server, Username]).

delete_room_archive(Server, Username) ->
    rpc_apply(mod_mam_muc, delete_archive, [Server, Username]).

delete_offline_messages(Server, Username) ->
    %% Do not care
    catch rpc_apply(mod_offline, remove_user, [Username, Server]),
    ok.

wait_message_range(P, Client, FromN, ToN) ->
    wait_message_range(P, Client, 15, FromN-1, FromN, ToN).

wait_message_range(P, Client, TotalCount, Offset, FromN, ToN) ->
    Result = wait_archive_respond(P, Client),
    Messages = respond_messages(Result),
    IQ = respond_iq(Result),
    ParsedMessages = parse_messages(Messages),
    ParsedIQ = parse_result_iq(P, Result),
    try
        ?assert_equal(TotalCount, ParsedIQ#result_iq.count),
        ?assert_equal(Offset, ParsedIQ#result_iq.first_index),
        %% Compare body of the messages.
        ?assert_equal([generate_message_text(N) || N <- lists:seq(FromN, ToN)],
                      [B || #forwarded_message{message_body=B} <- ParsedMessages]),
        ok
    catch Class:Reason ->
        Stacktrace = erlang:get_stacktrace(),
        ct:pal("IQ: ~p~n"
               "Messages: ~p~n"
               "Parsed messages: ~p~n",
               [IQ, Messages, ParsedMessages]),
        erlang:raise(Class, Reason, Stacktrace)
    end.


wait_empty_rset(P, Alice, TotalCount) ->
    Result = wait_archive_respond(P, Alice),
    IQ = respond_iq(Result),
    ?assert_equal([], respond_messages(Result)),
    ParsedIQ = parse_result_iq(P, Result),
    try
        ?assert_equal(TotalCount, ParsedIQ#result_iq.count),
        ok
    catch Class:Reason ->
        Stacktrace = erlang:get_stacktrace(),
        ct:pal("IQ: ~p~n", [IQ]),
        erlang:raise(Class, Reason, Stacktrace)
    end.

parse_messages(Messages) ->
    try [parse_forwarded_message(M) || M <- Messages]
    catch Class:Reason ->
        Stacktrace = erlang:get_stacktrace(),
        ct:pal("Messages: ~p~n", [Messages]),
        erlang:raise(Class, Reason, Stacktrace)
    end.

bootstrap_archive(Config) ->
    random:seed(now()),
    Domain = escalus_ct:get_config(ejabberd_domain),
    ArcJID = {<<"alice@",Domain/binary>>, make_jid(<<"alice">> ,Domain, <<>>),
             rpc_apply(mod_mam, archive_id, [Domain, <<"alice">>])},
    OtherUsers = [{<<"bob@",Domain/binary>>, make_jid(<<"bob">>, Domain, <<>>),
                   rpc_apply(mod_mam, archive_id, [Domain, <<"bob">>])},
                  {<<"carol@",Domain/binary>>, make_jid(<<"carol">>, Domain, <<>>),
                   rpc_apply(mod_mam, archive_id, [Domain, <<"carol">>])}],
    Msgs = generate_msgs_for_days(ArcJID, OtherUsers, 16),
    put_msgs(Msgs),
    AllUsers = [{Domain, <<"alice">>}, {Domain, <<"bob">>}, {Domain, <<"carol">>}],
    wait_for_msgs(Msgs, AllUsers),

    [{pre_generated_msgs, sort_msgs(Msgs)} | Config].

%% Wait for messages to be written
wait_for_msgs(Msgs, Users) ->
    UsersCnt = [{S, U, count_msgs(Msgs, S, U)} || {S, U} <- Users],
    [wait_for_archive_size_or_warning(S, U, 10, C) || {S, U, C} <- UsersCnt],
    ok.

count_msgs(Msgs, S, U) ->
    Bin = <<U/binary, "@", S/binary>>,
    length([1 ||
            {_,
             {FromBin, _FromJID, _FromArcID},
             {ToBin, _ToJID, _ToArcID}, _, _Packet} <- Msgs,
           FromBin =:= Bin orelse ToBin =:= Bin]).

sort_msgs(Msgs) ->
    SortFun = fun({{ID1, _}, _, _, _, _}, {{ID2, _}, _, _, _, _}) ->
        ID1 =< ID2
    end,
    lists:sort(SortFun,Msgs).

generate_msgs_for_days(OwnerJID, OtherUsers, Days) ->
    {TodayDate, _} = calendar:local_time(),
    Today = calendar:date_to_gregorian_days(TodayDate),
    StartDay = Today - Days,
    lists:flatten([generate_msgs_for_day(Day, OwnerJID, OtherUsers)
                   || Day <- lists:seq(StartDay, Today)]).

generate_msgs_for_day(Day, OwnerJID, OtherUsers) ->
    Date = calendar:gregorian_days_to_date(Day),

    [generate_msg_for_date_user(OwnerJID, RemoteJID, {Date, random_time()})
     || RemoteJID <- OtherUsers].

generate_msg_for_date_user(Owner, {RemoteBin, _, _} = Remote, DateTime) ->
    MicrosecDateTime = datetime_to_microseconds(DateTime),
    NowMicro = rpc_apply(mod_mam_utils, now_to_microseconds, [rpc_apply(erlang, now, [])]),
    Microsec = min(NowMicro, MicrosecDateTime),
    MsgIdOwner = rpc_apply(mod_mam_utils, encode_compact_uuid, [Microsec, random:uniform(20)]),
    MsgIdRemote = rpc_apply(mod_mam_utils, encode_compact_uuid, [Microsec+1, random:uniform(20)]),
    Packet = escalus_stanza:chat_to(RemoteBin, base16:encode(crypto:rand_bytes(4))),
    {{MsgIdOwner, MsgIdRemote}, Owner, Remote, Owner, Packet}.

random_time() ->
    MaxSecondsInDay = 86399,
    RandSeconds = random:uniform(MaxSecondsInDay),
    calendar:seconds_to_time(RandSeconds).

datetime_to_microseconds({{_,_,_}, {_,_,_}} = DateTime) ->
    S1 = calendar:datetime_to_gregorian_seconds(DateTime),
    S0 = calendar:datetime_to_gregorian_seconds({{1970, 1, 1}, {0, 0, 0}}),
    Seconds = S1 - S0,
    Seconds * 1000000.


put_msgs(Msgs) ->
    [put_msg(Msg) || Msg <- Msgs].

put_msg({{MsgIdOwner, MsgIdRemote},
         {_FromBin, FromJID, FromArcID},
         {_ToBin, ToJID, ToArcID},
         {_, Source, _}, Packet}) ->
    Host = escalus_ct:get_config(ejabberd_domain),
    archive_message([Host, MsgIdOwner, FromArcID, FromJID, ToJID, Source, outgoing, Packet]),
    archive_message([Host, MsgIdRemote, ToArcID, ToJID, FromJID, Source, incoming, Packet]).

archive_message(Args) ->
    rpc_apply(mod_mam, archive_message, Args).



muc_bootstrap_archive(Config) ->
    Room = ?config(room, Config),

    A = room_address(Room, nick(alice)),
    B = room_address(Room, nick(bob)),
    R = room_address(Room),

    Domain = muc_host(),
    Host = host(),
    RoomJid = make_jid(Room,Domain, <<>>),
    ArcJID = {R, RoomJid,
              rpc_apply(mod_mam_muc, archive_id, [Domain, Room])},
    Msgs = generate_msgs_for_days(ArcJID,
                                 [{B, make_jid(<<"bob">>, Host, <<"res1">>),
                                  rpc_apply(jid, replace_resource, [RoomJid, nick(bob)])},
                                  {A, make_jid(<<"alice">>, Host, <<"res1">>),
                                   rpc_apply(jid, replace_resource, [RoomJid, nick(alice)])}], 16),

    put_muc_msgs(Msgs),

    maybe_wait_for_yz(Config),

    [{pre_generated_muc_msgs, sort_msgs(Msgs)} | Config].

put_muc_msgs(Msgs) ->
    Host = host(),
    [archive_muc_msg(Host, Msg) || Msg <- Msgs].

archive_muc_msg(Host, {{MsgID, _},
                {_RoomBin, RoomJID, RoomArcID},
                {_FromBin, _FromJID, SrcJID}, _, Packet}) ->
    rpc_apply(mod_mam_muc, archive_message, [Host, MsgID, RoomArcID, RoomJID,
                                             SrcJID, SrcJID, incoming, Packet]).

%% @doc Get a binary jid of the user, that tagged with `UserName' in the config.
nick_to_jid(UserName, Config) when is_atom(UserName) ->
    UserSpec = escalus_users:get_userspec(Config, UserName),
    escalus_utils:jid_to_lower(escalus_users:get_jid(Config, UserSpec)).

make_jid(U, S, R) ->
    rpc_apply(jid, make, [U, S, R]).


is_mam_possible(Host) ->
    is_odbc_enabled(Host) orelse is_riak_enabled(Host).

is_odbc_enabled(Host) ->
    case sql_transaction(Host, fun erlang:now/0) of
        {atomic, _} -> true;
        Other ->
            %ct:pal("ODBC disabled (check failed ~p)", [Other]),
            false
    end.

is_riak_enabled(_Host) ->
    case escalus_ejabberd:rpc(mongoose_riak, get_worker, []) of
        Pid when is_pid(Pid) ->
            true;
        _ ->
            false
    end.

sql_transaction(Host, F) ->
    escalus_ejabberd:rpc(ejabberd_odbc, sql_transaction, [Host, F]).

login_send_presence(Config, User) ->
    Spec = escalus_users:get_userspec(Config, User),
    {ok, Client} = escalus_client:start(Config, Spec, <<"dummy">>),
    escalus:send(Client, escalus_stanza:presence(<<"available">>)),
    Client.

maybe_wait_for_yz(Config) ->
    case ?config(yz_wait, Config) of
        undefined ->
            ok;
        Value ->
            timer:sleep(Value)
    end.


%% Bob and Alice are friends.
%% Kate and Alice are not friends.
%%
%% Messages:
%% 1. Bob sends a message to Alice
%% 2. Alice sends a message to Bob
%% 3. Kate sends a message to Alice
%% 4. Alice sends a message to Kate
%%
%% Each tuple is
%% {{Default, Always, Never},
%%  [Message1Archived, Message2Archived, Message3Archied, Message4Archived]}
prefs_cases2() ->
    [
     {{roster, [], []},              [true, true, false, false]},
     {{roster, [bob], []},           [true, true, false, false]},
     {{roster, [kate], []},          [true, true, true, true]},
     {{roster, [kate, bob], []},     [true, true, true, true]},

     {{roster, [], [bob]},           [false, false, false, false]},
     {{roster, [], [kate]},          [true, true, false, false]},
     {{roster, [], [bob, kate]},     [false, false, false, false]},

     {{never, [], []},              [false, false, false, false]},
     {{never, [bob], []},           [true, true, false, false]},
     {{never, [kate], []},          [false, false, true, true]},
     {{never, [kate, bob], []},     [true, true, true, true]},

     {{never, [], [bob]},           [false, false, false, false]},
     {{never, [], [kate]},          [false, false, false, false]},
     {{never, [], [bob, kate]},     [false, false, false, false]},

     {{always, [], []},              [true, true, true, true]},
     {{always, [bob], []},           [true, true, true, true]},
     {{always, [kate], []},          [true, true, true, true]},
     {{always, [kate, bob], []},     [true, true, true, true]},

     {{always, [], [bob]},           [false, false, true, true]},
     {{always, [], [kate]},          [true, true, false, false]},
     {{always, [], [bob, kate]},     [false, false, false, false]}
    ].

>>>>>>> 1f099329
%% First write all messages, than read and check
run_prefs_cases(Config) ->
    P = ?config(props, Config),
    F = fun(Alice, Bob, Kate) ->
        make_alice_and_bob_friends(Alice, Bob),
        %% Just send messages for each prefs configuration
        Funs = [run_prefs_case(Case, Namespace, Alice, Bob, Kate, Config) || Case <- prefs_cases2(),
                                                                             Namespace <- namespaces()],

        maybe_wait_for_yz(Config),

        %% Get ALL messages using several queries if required
        Stanzas = get_all_messages(P, Alice),
        ParsedMessages = parse_messages(Stanzas),
        Bodies = [B || #forwarded_message{message_body=B} <- ParsedMessages],

        %% Check messages, print out all failed cases
        Fails = lists:append([Fun(Bodies) || Fun <- Funs]),
        %% If fails consult with ct:pal/2 why
        ?assert_equal([], Fails)
        end,
    escalus:story(Config, [{alice, 1}, {bob, 1}, {kate, 1}], F).

%% The same as prefs_set_request case but for different configurations
run_set_and_get_prefs_cases(Config) ->
    P = ?config(props, Config),
    F = fun(Alice) ->
        [run_set_and_get_prefs_case(Case, Namespace, Alice, Config) || Case <- prefs_cases2(),
                                                                       Namespace <- namespaces()]
        end,
    escalus:story(Config, [{alice, 1}], F).<|MERGE_RESOLUTION|>--- conflicted
+++ resolved
@@ -139,9 +139,11 @@
          wait_message_range/6,
          stanza_prefs_set_request/4,
          stanza_prefs_get_request/1,
+         stanza_query_get_request/1,
          parse_prefs_result_iq/1,
          mam_ns_binary/0,
          mam_ns_binary_v03/0,
+         mam_ns_binary_v04/0,
          make_alice_and_bob_friends/2,
          run_prefs_case/6,
          prefs_cases2/0,
@@ -1969,974 +1971,6 @@
         end,
     escalus:story(Config, [{alice, 1}], F).
 
-<<<<<<< HEAD
-=======
-%%--------------------------------------------------------------------
-%% Helpers
-%%--------------------------------------------------------------------
-
-nick(User) -> escalus_utils:get_username(User).
-
-mam_ns_binary() -> <<"urn:xmpp:mam:tmp">>.
-mam_ns_binary_v03() -> <<"urn:xmpp:mam:0">>.
-mam_ns_binary_v04() -> <<"urn:xmpp:mam:1">>.
-namespaces() -> [mam_ns_binary(), mam_ns_binary_v03(), mam_ns_binary_v04()].
-muc_ns_binary() -> <<"http://jabber.org/protocol/muc">>.
-
-stanza_purge_single_message(MessId) ->
-    escalus_stanza:iq(<<"set">>, [#xmlel{
-       name = <<"purge">>,
-       attrs = [{<<"xmlns">>,mam_ns_binary()}, {<<"id">>, MessId}]
-    }]).
-
-stanza_purge_multiple_messages(BStart, BEnd, BWithJID) ->
-    escalus_stanza:iq(<<"set">>, [#xmlel{
-       name = <<"purge">>,
-       attrs = [{<<"xmlns">>,mam_ns_binary()}],
-       children = skip_undefined([
-           maybe_start_elem(BStart),
-           maybe_end_elem(BEnd),
-           maybe_with_elem(BWithJID)])
-    }]).
-
-
-skip_undefined(Xs) ->
-    [X || X <- Xs, X =/= undefined].
-
-maybe_attr(_, undefined) ->
-    [];
-maybe_attr(K, V) ->
-    [{K, V}].
-
-mam_ns_attr(P) ->
-    [{<<"xmlns">>,get_prop(mam_ns, P)}].
-
-maybe_start_elem(undefined) ->
-    undefined;
-maybe_start_elem(BStart) ->
-    #xmlel{
-        name = <<"start">>,
-        children = [#xmlcdata{content = BStart}]}.
-
-maybe_end_elem(undefined) ->
-    undefined;
-maybe_end_elem(BEnd) ->
-    #xmlel{
-        name = <<"end">>,
-        children = [#xmlcdata{content = BEnd}]}.
-
-maybe_with_elem(undefined) ->
-    undefined;
-maybe_with_elem(BWithJID) ->
-    #xmlel{
-        name = <<"with">>,
-        children = [#xmlcdata{content = BWithJID}]}.
-
-%% An optional 'queryid' attribute allows the client to match results to
-%% a certain query.
-stanza_archive_request(P, QueryId) ->
-    stanza_lookup_messages_iq(P, QueryId,
-                              undefined, undefined,
-                              undefined, undefined).
-
-stanza_date_range_archive_request(P) ->
-    stanza_lookup_messages_iq(P, undefined,
-                              "2010-06-07T00:00:00Z", "2010-07-07T13:23:54Z",
-                              undefined, undefined).
-
-stanza_date_range_archive_request_not_empty(P, Start, Stop) ->
-    stanza_lookup_messages_iq(P, undefined,
-                              Start, Stop,
-                              undefined, undefined).
-
-stanza_limit_archive_request(P) ->
-    stanza_lookup_messages_iq(P, undefined, "2010-08-07T00:00:00Z",
-                              undefined, undefined, #rsm_in{max=10}).
-
-stanza_page_archive_request(P, QueryId, RSM) ->
-    stanza_lookup_messages_iq(P, QueryId, undefined, undefined, undefined, RSM).
-
-stanza_filtered_by_jid_request(P, BWithJID) ->
-    stanza_lookup_messages_iq(P, undefined, undefined,
-                              undefined, BWithJID, undefined).
-
-stanza_lookup_messages_iq(P, QueryId, BStart, BEnd, BWithJID, RSM) ->
-    case get_prop(data_form, P) of
-        false ->
-            stanza_lookup_messages_iq_v02(P, QueryId, BStart, BEnd, BWithJID, RSM);
-        true ->
-            stanza_lookup_messages_iq_v03(P, QueryId, BStart, BEnd, BWithJID, RSM)
-    end.
-
-stanza_lookup_messages_iq_v03(P, QueryId, BStart, BEnd, BWithJID, RSM) ->
-    escalus_stanza:iq(<<"set">>, [#xmlel{
-       name = <<"query">>,
-       attrs = mam_ns_attr(P)
-            ++ maybe_attr(<<"queryid">>, QueryId),
-       children = skip_undefined([
-           form_x(BStart, BEnd, BWithJID, RSM),
-           maybe_rsm_elem(RSM)])
-    }]).
-
-
-form_x(BStart, BEnd, BWithJID, RSM) ->
-    #xmlel{name = <<"x">>,
-           attrs = [{<<"xmlns">>, <<"jabber:x:data">>}],
-           children = skip_undefined([
-                form_field(<<"start">>, BStart),
-                form_field(<<"end">>, BEnd),
-                form_field(<<"with">>, BWithJID)]
-                ++ form_extra_fields(RSM)
-                ++ form_border_fields(RSM))}.
-
-form_extra_fields(undefined) ->
-    [];
-form_extra_fields(#rsm_in{simple=Simple, opt_count=OptCount}) ->
-    [form_bool_field(<<"simple">>, Simple),
-     form_bool_field(<<"opt_count">>, OptCount)].
-
-form_border_fields(undefined) ->
-    [];
-form_border_fields(#rsm_in{
-        before_id=BeforeId, after_id=AfterId, from_id=FromId, to_id=ToId}) ->
-    [form_field(<<"before_id">>, BeforeId),
-     form_field(<<"after_id">>, AfterId),
-     form_field(<<"from_id">>, FromId),
-     form_field(<<"to_id">>, ToId)].
-
-form_type_field(MamNs) ->
-    form_field(<<"FORM_TYPE">>, MamNs).
-
-form_field(VarName, undefined) ->
-    undefined;
-form_field(VarName, VarValue) ->
-    #xmlel{name = <<"field">>, attrs = [{<<"var">>, VarName}],
-           children = [#xmlel{name = <<"value">>,
-                              children = [#xmlcdata{content = VarValue}]}]}.
-
-form_bool_field(Name, true) ->
-    form_field(Name, <<"true">>);
-form_bool_field(Name, _) ->
-    undefined.
-
-
-stanza_lookup_messages_iq_v02(P, QueryId, BStart, BEnd, BWithJID, RSM) ->
-    escalus_stanza:iq(<<"get">>, [#xmlel{
-       name = <<"query">>,
-       attrs = mam_ns_attr(P)
-            ++ maybe_attr(<<"queryid">>, QueryId)
-            ++ border_attributes(RSM),
-       children = skip_undefined([
-           maybe_simple_elem(RSM),
-           maybe_opt_count_elem(RSM),
-           maybe_start_elem(BStart),
-           maybe_end_elem(BEnd),
-           maybe_with_elem(BWithJID),
-           maybe_rsm_elem(RSM)])
-    }]).
-
-stanza_retrive_form_fields(QueryId, NS) ->
-    escalus_stanza:iq(<<"get">>, [#xmlel{
-        name = <<"query">>,
-        attrs =     [{<<"xmlns">>, NS}]
-        ++ maybe_attr(<<"queryid">>, QueryId),
-        children = []
-    }]).
-
-maybe_simple_elem(#rsm_in{simple=true}) ->
-    #xmlel{name = <<"simple">>};
-maybe_simple_elem(_) ->
-    undefined.
-
-maybe_opt_count_elem(#rsm_in{opt_count=true}) ->
-    #xmlel{name = <<"opt_count">>};
-maybe_opt_count_elem(_) ->
-    undefined.
-
-border_attributes(undefined) ->
-    [];
-border_attributes(#rsm_in{
-        before_id=BeforeId, after_id=AfterId, from_id=FromId, to_id=ToId}) ->
-    maybe_attr(<<"before_id">>, BeforeId)
-    ++ maybe_attr(<<"after_id">>, AfterId)
-    ++ maybe_attr(<<"from_id">>, FromId)
-    ++ maybe_attr(<<"to_id">>, ToId).
-
-maybe_rsm_elem(undefined) ->
-    undefined;
-maybe_rsm_elem(#rsm_in{max=Max, direction=Direction, id=Id, index=Index}) ->
-    #xmlel{name = <<"set">>,
-           children = skip_undefined([
-                maybe_rsm_max(Max),
-                maybe_rsm_index(Index),
-                maybe_rsm_direction(Direction, Id)])}.
-
-rsm_id_children(undefined) -> [];
-rsm_id_children(Id) -> [#xmlcdata{content = Id}].
-
-maybe_rsm_direction(undefined, undefined) ->
-    undefined;
-maybe_rsm_direction(Direction, Id) ->
-    #xmlel{
-        name = atom_to_binary(Direction, latin1),
-        children = rsm_id_children(Id)}.
-
-maybe_rsm_index(undefined) ->
-    undefined;
-maybe_rsm_index(Index) when is_integer(Index) ->
-    #xmlel{
-        name = <<"index">>,
-        children = [#xmlcdata{content = integer_to_list(Index)}]}.
-
-maybe_rsm_max(undefined) ->
-    undefined;
-maybe_rsm_max(Max) when is_integer(Max) ->
-    #xmlel{
-        name = <<"max">>,
-        children = [#xmlcdata{content = integer_to_list(Max)}]}.
-
-add_with_jid(BWithJID,
-    IQ=#xmlel{children=[
-        Query=#xmlel{children=QueryChildren}]}) ->
-    IQ#xmlel{children=[
-        Query#xmlel{children=[maybe_with_elem(BWithJID) | QueryChildren]}]}.
-
-assert_only_one_of_many_is_equal(Archived, Sent) ->
-    Scanned = lists:map(fun parse_forwarded_message/1, Archived),
-    Same = lists:filter(fun (Stanza) -> is_same_message_text(Stanza, Sent) end, Scanned),
-    ?assert_equal(1, erlang:length(Same)).
-
-assert_not_stored(Archived, Sent) ->
-    Scanned = lists:map(fun parse_forwarded_message/1, Archived),
-    Same = lists:filter(fun (Stanza) -> is_same_message_text(Stanza, Sent) end, Scanned),
-    ?assert_equal(0, erlang:length(Same)).
-
-is_same_message_text(Stanza, Raw) ->
-    #forwarded_message{message_body = A} = Stanza,
-    A =:= Raw.
-
--spec verify_archived_muc_light_aff_msg(
-        Msg :: #forwarded_message{}, AffUsersChanges :: [{escalus:client(), binary()}],
-        IsCreate :: boolean()) -> [].
-verify_archived_muc_light_aff_msg(Msg, AffUsersChanges, IsCreate) ->
-    BinAffUsersChanges = muc_light_SUITE:bin_aff_users(AffUsersChanges),
-    [X] = Msg#forwarded_message.message_xs,
-    ProperNS = muc_light_SUITE:ns_muc_light_affiliations(),
-    ProperNS = exml_query:attr(X, <<"xmlns">>),
-    undefined = exml_query:subelement(X, <<"prev-version">>),
-    Version = exml_query:path(X, [{element, <<"version">>}, cdata]),
-    true = IsCreate orelse is_binary(Version),
-    Items = exml_query:subelements(X, <<"user">>),
-    muc_light_SUITE:verify_aff_users(Items, BinAffUsersChanges).
-
-%% ----------------------------------------------------------------------
-%% PREFERENCE QUERIES
-
-stanza_prefs_set_request(DefaultMode, AlwaysJIDs, NeverJIDs, Namespace) ->
-    AlwaysEl = #xmlel{name = <<"always">>,
-                      children = encode_jids(AlwaysJIDs)},
-    NeverEl  = #xmlel{name = <<"never">>,
-                      children = encode_jids(NeverJIDs)},
-    escalus_stanza:iq(<<"set">>, [#xmlel{
-       name = <<"prefs">>,
-       attrs = [{<<"xmlns">>, Namespace}]
-               ++ [{<<"default">>, DefaultMode} || is_def(DefaultMode)],
-       children = [AlwaysEl, NeverEl]
-    }]).
-
-stanza_prefs_get_request(Namespace) ->
-    escalus_stanza:iq(<<"get">>, [#xmlel{
-       name = <<"prefs">>,
-       attrs = [{<<"xmlns">>, Namespace}]
-    }]).
-
-stanza_query_get_request(Namespace) ->
-    escalus_stanza:iq(<<"get">>, [#xmlel{
-        name = <<"query">>,
-        attrs = [{<<"xmlns">>, Namespace}]
-    }]).
-
-%% Allows to cdata to be put as it is
-encode_jids(JIDs) ->
-    [encode_jid_or_cdata(JID) || JID <- JIDs].
-
-encode_jid_or_cdata({xmlcdata, Text}) ->
-    {xmlcdata, Text};
-encode_jid_or_cdata(JID) ->
-    #xmlel{name = <<"jid">>,
-           children = [#xmlcdata{content = JID}]}.
-
-%% ----------------------------------------------------------------------
-%% PARSING RESPONDS
-
-parse_forwarded_message(#xmlel{name = <<"message">>,
-                               attrs = Attrs, children = Children}) ->
-    M = #forwarded_message{
-        from = proplists:get_value(<<"from">>, Attrs),
-        to   = proplists:get_value(<<"to">>, Attrs),
-        has_x_user_element = false},
-    lists:foldl(fun 'parse_children[message]'/2, M, Children).
-
-'parse_children[message]'(#xmlel{name = <<"result">>,
-                                 attrs = Attrs,
-                                 children = Children}, M) ->
-    M1 = M#forwarded_message{
-        result_queryid = proplists:get_value(<<"queryid">>, Attrs),
-        result_id      = proplists:get_value(<<"id">>, Attrs)},
-    lists:foldl(fun 'parse_children[message/result]'/2, M1, Children).
-
-'parse_children[message/result]'(#xmlel{name = <<"forwarded">>,
-                                        children = Children}, M) ->
-    lists:foldl(fun 'parse_children[message/result/forwarded]'/2, M, Children).
-
-
-'parse_children[message/result/forwarded]'(#xmlel{name = <<"delay">>,
-                                                  attrs = Attrs}, M) ->
-    M#forwarded_message{
-        delay_from  = proplists:get_value(<<"from">>, Attrs),
-        delay_stamp = proplists:get_value(<<"stamp">>, Attrs)};
-'parse_children[message/result/forwarded]'(#xmlel{name = <<"message">>,
-                                                  attrs = Attrs,
-                                                  children = Children}, M) ->
-    M1 = M#forwarded_message{
-        message_to   = proplists:get_value(<<"to">>, Attrs),
-        message_from = proplists:get_value(<<"from">>, Attrs),
-        message_type = proplists:get_value(<<"type">>, Attrs)},
-    lists:foldl(fun 'parse_children[message/result/forwarded/message]'/2,
-                M1, Children).
-
-'parse_children[message/result/forwarded/message]'(#xmlel{name = <<"body">>,
-        children = [{xmlcdata, Body}]}, M) ->
-    M#forwarded_message{message_body = Body};
-'parse_children[message/result/forwarded/message]'(#xmlel{name = <<"x">>,
-        attrs = Attrs} = XEl, M) ->
-    IsUser = lists:member({<<"xmlns">>, <<"http://jabber.org/protocol/muc#user">>}, Attrs),
-    M#forwarded_message{has_x_user_element = IsUser,
-                        message_xs = [XEl | M#forwarded_message.message_xs]};
-%% Parse `<archived />' here.
-'parse_children[message/result/forwarded/message]'(_, M) ->
-    M.
-
-%% Num is 1-based.
-message_id(Num, Config) ->
-    AllMessages = proplists:get_value(all_messages, Config),
-    #forwarded_message{result_id=Id} = lists:nth(Num, AllMessages),
-    Id.
-
-
-%% @doc Result query iq.
-%%
-%% [{xmlel,<<"iq">>,
-%%     [{<<"from">>,<<"alice@localhost">>},
-%%      {<<"to">>,<<"alice@localhost/res1">>},
-%%      {<<"id">>,<<"387862024ce65379b049e19751e4309e">>},
-%%      {<<"type">>,<<"result">>}],
-%%     []}]
-%%
-%%
-%%  [{xmlel,<<"iq">>,
-%%       [{<<"from">>,<<"alice@localhost">>},
-%%        {<<"to">>,<<"alice@localhost/res1">>},
-%%        {<<"id">>,<<"c256a18c4b720465e215a81362d41eb7">>},
-%%        {<<"type">>,<<"result">>}],
-%%       [{xmlel,<<"query">>,
-%%            [{<<"xmlns">>,<<"urn:xmpp:mam:tmp">>}],
-%%            [{xmlel,<<"set">>,
-%%                 [{<<"xmlns">>,<<"http://jabber.org/protocol/rsm">>}],
-%%                 [{xmlel,<<"first">>,
-%%                      [{<<"index">>,<<"10">>}],
-%%                      [{xmlcdata,<<"103439">>}]},
-%%                  {xmlel,<<"last">>,[],[{xmlcdata,<<"103447">>}]},
-%%                  {xmlel,<<"count">>,[],[{xmlcdata,<<"15">>}]}]}]}]}]
-parse_result_iq(P, Result) ->
-    case get_prop(result_format, P) of
-        mess_fin ->
-            parse_fin_and_iq(Result);
-        iq_query ->
-            parse_legacy_iq(respond_iq(Result));
-        iq_fin ->
-            parse_fin_iq(Result)
-    end.
-
-%% MAM v0.3
-parse_fin_and_iq(#mam_archive_respond{respond_iq=IQ, respond_fin=FinMsg}) ->
-    Fin = exml_query:subelement(FinMsg, <<"fin">>),
-    Set = exml_query:subelement(Fin, <<"set">>),
-    QueryId = exml_query:attr(Fin, <<"queryid">>),
-    parse_set_and_iq(IQ, Set, QueryId).
-
-%% MAM v0.4
-parse_fin_iq(#mam_archive_respond{respond_iq=IQ, respond_fin=undefined}) ->
-    Fin = exml_query:subelement(IQ, <<"fin">>),
-    Set = exml_query:subelement(Fin, <<"set">>),
-    parse_set_and_iq(IQ, Set, not_supported).
-
-%% MAM v0.2
-parse_legacy_iq(IQ) ->
-    Fin = exml_query:subelement(IQ, <<"query">>),
-    Set = exml_query:subelement(Fin, <<"set">>),
-    parse_set_and_iq(IQ, Set, not_supported).
-
-parse_set_and_iq(IQ, Set, QueryId) ->
-    #result_iq{
-        query_id    = QueryId,
-        from        = exml_query:attr(IQ, <<"from">>),
-        to          = exml_query:attr(IQ, <<"to">>),
-        id          = exml_query:attr(IQ, <<"id">>),
-        first       = exml_query:path(Set, [{element, <<"first">>}, cdata]),
-        first_index = maybe_binary_to_integer(exml_query:path(Set, [{element, <<"first">>}, {attr, <<"index">>}])),
-        last        = exml_query:path(Set, [{element, <<"last">>}, cdata]),
-        count       = maybe_binary_to_integer(exml_query:path(Set, [{element, <<"count">>}, cdata]))}.
-
-
-is_def(X) -> X =/= undefined.
-
-
-
-parse_prefs_result_iq(#xmlel{name = <<"iq">>, children = Children}) ->
-    IQ = #prefs_result_iq{},
-    lists:foldl(fun 'parse_children[prefs_iq]'/2, IQ, Children).
-
-'parse_children[prefs_iq]'(#xmlel{name = <<"prefs">>,
-                                  attrs = Attrs, children = Children},
-                           IQ) ->
-    DefaultMode = proplists:get_value(<<"default">>, Attrs),
-    IQ1 = IQ#prefs_result_iq{default_mode = DefaultMode},
-    lists:foldl(fun 'parse_children[prefs_iq/prefs]'/2, IQ1, Children).
-
-
-'parse_children[prefs_iq/prefs]'(#xmlel{name = <<"always">>,
-                                        children = Children},
-                                 IQ) ->
-    IQ#prefs_result_iq{always_jids = lists:sort(parse_jids(Children))};
-'parse_children[prefs_iq/prefs]'(#xmlel{name = <<"never">>,
-                                        children = Children},
-                                 IQ) ->
-    IQ#prefs_result_iq{never_jids = lists:sort(parse_jids(Children))}.
-
-
-parse_jids(Els) ->
-    [escalus_utils:jid_to_lower(JID) %% MongooseIM normalizes JIDs
-     || #xmlel{name = <<"jid">>, children = [{xmlcdata, JID}]} <- Els].
-
-%% <iq type='error' id='q29302'>
-%%   <error type='modify'>
-%%     <policy-violation xmlns='urn:ietf:params:xml:ns:xmpp-stanzas'/>
-%%     <text xmlns='urn:ietf:params:xml:ns:xmpp-stanzas'>Too many results</text>
-%%   </error>
-%% </iq>
-parse_error_iq(#xmlel{name = <<"iq">>,
-                      attrs = Attrs, children = Children}) ->
-
-    IQ = #error_iq{
-        type = proplists:get_value(<<"type">>, Attrs),
-        id   = proplists:get_value(<<"id">>, Attrs)},
-    lists:foldl(fun 'parse_children[error_iq]'/2, IQ, Children).
-
-
-'parse_children[error_iq]'(#xmlel{name = <<"error">>,
-                                  attrs = Attrs, children = Children}, IQ) ->
-    IQ1 = IQ#error_iq{
-        error_type = proplists:get_value(<<"type">>, Attrs)},
-    lists:foldl(fun 'parse_children[error_iq/error]'/2, IQ1, Children);
-'parse_children[error_iq]'(_, IQ) ->
-    IQ.
-
-'parse_children[error_iq/error]'(#xmlel{name = <<"text">>,
-                                 children = [{xmlcdata, Text}]}, IQ) ->
-    IQ#error_iq{text = Text};
-'parse_children[error_iq/error]'(#xmlel{name = Condition}, IQ) ->
-    IQ#error_iq{condition = Condition};
-'parse_children[error_iq/error]'(_, IQ) ->
-    IQ.
-
-%%--------------------------------------------------------------------
-%% Helpers (muc)
-%%--------------------------------------------------------------------
-
-generate_rpc_jid({_,User}) ->
-    {username, Username} = lists:keyfind(username, 1, User),
-    {server, Server} = lists:keyfind(server, 1, User),
-    LUsername = escalus_utils:jid_to_lower(Username),
-    LServer = escalus_utils:jid_to_lower(Server),
-    {jid, Username, Server, <<"rpc">>, LUsername, LServer, <<"rpc">>}.
-
-start_alice_room(Config) ->
-    %% TODO: ensure, that the room's archive is empty
-    RoomName = <<"alicesroom">>,
-    RoomNick = <<"alicesnick">>,
-    [Alice | _] = ?config(escalus_users, Config),
-    start_room(Config, Alice, RoomName, RoomNick, [{persistent, true}, {anonymous, false}]).
-
-start_alice_protected_room(Config) ->
-    RoomName = <<"alicesroom">>,
-    RoomNick = <<"alicesnick">>,
-    [Alice | _] = ?config(escalus_users, Config),
-    start_room(Config, Alice, RoomName, RoomNick,
-               [{persistent, true},
-                {password_protected, true},
-                {password, <<"secret">>}]).
-
-start_alice_anonymous_room(Config) ->
-    RoomName = <<"alicesroom">>,
-    RoomNick = <<"alicesnick">>,
-    [Alice | _] = ?config(escalus_users, Config),
-    start_room(Config, Alice, RoomName, RoomNick, [{anonymous, true}]).
-
-start_room(Config, User, Room, Nick, Opts) ->
-    From = generate_rpc_jid(User),
-    rpc_apply(mod_muc, create_instant_room,
-        [<<"localhost">>, Room, From, Nick, Opts]),
-    [{nick, Nick}, {room, Room} | Config].
-
-destroy_room(Config) ->
-    RoomName = ?config(room, Config),
-    delete_room_archive(muc_host(), RoomName),
-    case rpc_apply(ets, lookup, [muc_online_room, {RoomName, muc_host()}]) of
-        [{_,_,Pid}|_] -> gen_fsm:send_all_state_event(Pid, destroy);
-        _ -> ok
-    end.
-
-stanza_muc_enter_room(Room, Nick) ->
-    Elem = #xmlel{ name = <<"x">>,
-                   attrs=[{<<"xmlns">>, muc_ns_binary()}]},
-    stanza_to_room(escalus_stanza:presence(<<"available">>, [Elem]),
-                   Room, Nick).
-
-stanza_to_room(Stanza, Room) ->
-    escalus_stanza:to(Stanza, room_address(Room)).
-
-stanza_to_room(Stanza, Room, Nick) ->
-    escalus_stanza:to(Stanza, room_address(Room, Nick)).
-
-room_address(Room) when is_binary(Room) ->
-    <<Room/binary, "@", (muc_host())/binary>>.
-
-room_address(Room, Nick) when is_binary(Room), is_binary(Nick) ->
-    <<Room/binary, "@", (muc_host())/binary, "/", Nick/binary>>.
-
-
-send_muc_rsm_messages(Config) ->
-    Pid = self(),
-    Room = ?config(room, Config),
-    RoomAddr = room_address(Room),
-    P = ?config(props, Config),
-    F = fun(Alice, Bob) ->
-        escalus:send(Alice, stanza_muc_enter_room(Room, nick(Alice))),
-        escalus:send(Bob, stanza_muc_enter_room(Room, nick(Bob))),
-
-        escalus:wait_for_stanzas(Bob, 3),
-        escalus:wait_for_stanzas(Alice, 3),
-
-        %% Alice sends messages to Bob.
-        [escalus:send(Alice,
-                      escalus_stanza:groupchat_to(RoomAddr, generate_message_text(N)))
-         || N <- lists:seq(1, 15)],
-        %% Bob is waiting for 15 messages for 5 seconds.
-        escalus:wait_for_stanzas(Bob, 15, 5000),
-        escalus:wait_for_stanzas(Alice, 15, 5000),
-
-        maybe_wait_for_yz(Config),
-
-        %% Get whole history.
-        escalus:send(Alice,
-            stanza_to_room(stanza_archive_request(P, <<"all_room_messages">>), Room)),
-        AllMessages =
-            respond_messages(assert_respond_size(15, wait_archive_respond(P, Alice))),
-        ParsedMessages = [parse_forwarded_message(M) || M <- AllMessages],
-        Pid ! {parsed_messages, ParsedMessages},
-        ok
-        end,
-    Config1 = escalus:init_per_testcase(pre_rsm, Config),
-    escalus:story(Config1, [{alice, 1}, {bob, 1}], F),
-    ParsedMessages = receive {parsed_messages, PM} -> PM
-                     after 5000 -> error(receive_timeout) end,
-
-    escalus:end_per_testcase(pre_rsm, Config1),
-    [{all_messages, ParsedMessages}|Config].
-
-send_rsm_messages(Config) ->
-    Pid = self(),
-    Room = ?config(room, Config),
-    P = ?config(props, Config),
-    F = fun(Alice, Bob) ->
-        %% Alice sends messages to Bob.
-        [escalus:send(Alice,
-                      escalus_stanza:chat_to(Bob, generate_message_text(N)))
-         || N <- lists:seq(1, 15)],
-        %% Bob is waiting for 15 messages for 5 seconds.
-        escalus:wait_for_stanzas(Bob, 15, 5000),
-        maybe_wait_for_yz(Config),
-        %% Get whole history.
-        rsm_send(Config, Alice, stanza_archive_request(P, <<"all_messages">>)),
-        AllMessages =
-            respond_messages(assert_respond_size(15, wait_archive_respond(P, Alice))),
-        ParsedMessages = [parse_forwarded_message(M) || M <- AllMessages],
-        Pid ! {parsed_messages, ParsedMessages},
-        ok
-        end,
-    Config1 = escalus:init_per_testcase(pre_rsm, Config),
-    escalus:story(Config1, [{alice, 1}, {bob, 1}], F),
-    ParsedMessages = receive {parsed_messages, PM} -> PM
-                     after 5000 -> error(receive_timeout) end,
-
-    escalus:end_per_testcase(pre_rsm, Config1),
-    [{all_messages, ParsedMessages}|Config].
-
-append_subelem(Elem=#xmlel{children=Cs}, SubElem) ->
-    Elem#xmlel{children=Cs ++ [SubElem]}.
-
-archived_elem(By, Id) ->
-    #xmlel{name = <<"archived">>,
-           attrs = [{<<"by">>, By}, {<<"id">>, Id}]}.
-
-clean_archives(Config) ->
-    SUs = serv_users(Config),
-    %% It is not the best place to delete these messages.
-    [ok = delete_offline_messages(S, U) || {S, U} <- SUs],
-    [ok = delete_archive(S, U) || {S, U} <- SUs],
-    %% Retry 10 times if not empty
-    [assert_empty_archive(S, U, 10) || {S, U} <- SUs],
-    Config.
-
-clean_room_archive(Config) ->
-    Room = ?config(room, Config),
-    delete_room_archive(muc_host(), Room),
-    %% Retry 10 times if not empty
-    assert_empty_room_archive(muc_host(), Room, 10),
-    Config.
-
-serv_users(Config) ->
-    [serv_user(Config, UserSpec)
-     || {_, UserSpec} <- escalus_users:get_users(all)].
-
-serv_user(Config, UserSpec) ->
-    [Username, Server, _Pass] = escalus_users:get_usp(Config, UserSpec),
-    {Server, Username}.
-
-%% @doc Check, that the archive is empty.
-assert_empty_archive(Server, Username, RetryTimes) when is_integer(RetryTimes) ->
-    %% Wait for zero messages in archive
-    case wait_for_archive_size(Server, Username, RetryTimes, 0) of
-       0 -> ok;
-       X -> ct:fail({not_empty, Server, Username, {actual_size, X}})
-    end.
-
-wait_for_archive_size(Server, Username, _RetryTimes=0, _ExpectedSize) ->
-    archive_size(Server, Username);
-wait_for_archive_size(Server, Username, RetryTimes, ExpectedSize) when RetryTimes > 0 ->
-    case archive_size(Server, Username) of
-        ExpectedSize ->
-            ExpectedSize;
-        _ActualSize ->
-            %% Wait and retry
-            timer:sleep(100),
-            wait_for_archive_size(Server, Username, RetryTimes-1, ExpectedSize)
-    end.
-
-wait_for_archive_size_or_warning(Server, Username, RetryTimes, ExpectedSize) ->
-    case wait_for_archive_size(Server, Username, RetryTimes, ExpectedSize) of
-        ExpectedSize -> ok;
-        ActualSize ->
-            ct:pal("issue=wait_for_archive_size_or_warning, expected_size=~p, actual_size=~p",
-                   [ExpectedSize, ActualSize])
-    end.
-
-%% @doc Check, that the archive is empty.
-assert_empty_room_archive(Server, Username, RetryTimes) ->
-    %% Wait for zero messages in archive
-    case wait_for_room_archive_size(Server, Username, RetryTimes, 0) of
-       0 -> ok;
-       X -> ct:fail({room_not_empty, Server, Username, {actual_size, X}})
-    end.
-
-wait_for_room_archive_size(Server, Username, _RetryTimes=0, _ExpectedSize) ->
-    room_archive_size(Server, Username);
-wait_for_room_archive_size(Server, Username, RetryTimes, ExpectedSize) when RetryTimes > 0 ->
-    case room_archive_size(Server, Username) of
-        ExpectedSize ->
-            ExpectedSize;
-        _ActualSize ->
-            %% Wait and retry
-            timer:sleep(100),
-            wait_for_room_archive_size(Server, Username, RetryTimes-1, ExpectedSize)
-    end.
-
-
-archive_size(Server, Username) ->
-    rpc_apply(mod_mam, archive_size, [Server, Username]).
-
-room_archive_size(Server, Username) ->
-    rpc_apply(mod_mam_muc, archive_size, [Server, Username]).
-
-delete_archive(Server, Username) ->
-    rpc_apply(mod_mam, delete_archive, [Server, Username]).
-
-delete_room_archive(Server, Username) ->
-    rpc_apply(mod_mam_muc, delete_archive, [Server, Username]).
-
-delete_offline_messages(Server, Username) ->
-    %% Do not care
-    catch rpc_apply(mod_offline, remove_user, [Username, Server]),
-    ok.
-
-wait_message_range(P, Client, FromN, ToN) ->
-    wait_message_range(P, Client, 15, FromN-1, FromN, ToN).
-
-wait_message_range(P, Client, TotalCount, Offset, FromN, ToN) ->
-    Result = wait_archive_respond(P, Client),
-    Messages = respond_messages(Result),
-    IQ = respond_iq(Result),
-    ParsedMessages = parse_messages(Messages),
-    ParsedIQ = parse_result_iq(P, Result),
-    try
-        ?assert_equal(TotalCount, ParsedIQ#result_iq.count),
-        ?assert_equal(Offset, ParsedIQ#result_iq.first_index),
-        %% Compare body of the messages.
-        ?assert_equal([generate_message_text(N) || N <- lists:seq(FromN, ToN)],
-                      [B || #forwarded_message{message_body=B} <- ParsedMessages]),
-        ok
-    catch Class:Reason ->
-        Stacktrace = erlang:get_stacktrace(),
-        ct:pal("IQ: ~p~n"
-               "Messages: ~p~n"
-               "Parsed messages: ~p~n",
-               [IQ, Messages, ParsedMessages]),
-        erlang:raise(Class, Reason, Stacktrace)
-    end.
-
-
-wait_empty_rset(P, Alice, TotalCount) ->
-    Result = wait_archive_respond(P, Alice),
-    IQ = respond_iq(Result),
-    ?assert_equal([], respond_messages(Result)),
-    ParsedIQ = parse_result_iq(P, Result),
-    try
-        ?assert_equal(TotalCount, ParsedIQ#result_iq.count),
-        ok
-    catch Class:Reason ->
-        Stacktrace = erlang:get_stacktrace(),
-        ct:pal("IQ: ~p~n", [IQ]),
-        erlang:raise(Class, Reason, Stacktrace)
-    end.
-
-parse_messages(Messages) ->
-    try [parse_forwarded_message(M) || M <- Messages]
-    catch Class:Reason ->
-        Stacktrace = erlang:get_stacktrace(),
-        ct:pal("Messages: ~p~n", [Messages]),
-        erlang:raise(Class, Reason, Stacktrace)
-    end.
-
-bootstrap_archive(Config) ->
-    random:seed(now()),
-    Domain = escalus_ct:get_config(ejabberd_domain),
-    ArcJID = {<<"alice@",Domain/binary>>, make_jid(<<"alice">> ,Domain, <<>>),
-             rpc_apply(mod_mam, archive_id, [Domain, <<"alice">>])},
-    OtherUsers = [{<<"bob@",Domain/binary>>, make_jid(<<"bob">>, Domain, <<>>),
-                   rpc_apply(mod_mam, archive_id, [Domain, <<"bob">>])},
-                  {<<"carol@",Domain/binary>>, make_jid(<<"carol">>, Domain, <<>>),
-                   rpc_apply(mod_mam, archive_id, [Domain, <<"carol">>])}],
-    Msgs = generate_msgs_for_days(ArcJID, OtherUsers, 16),
-    put_msgs(Msgs),
-    AllUsers = [{Domain, <<"alice">>}, {Domain, <<"bob">>}, {Domain, <<"carol">>}],
-    wait_for_msgs(Msgs, AllUsers),
-
-    [{pre_generated_msgs, sort_msgs(Msgs)} | Config].
-
-%% Wait for messages to be written
-wait_for_msgs(Msgs, Users) ->
-    UsersCnt = [{S, U, count_msgs(Msgs, S, U)} || {S, U} <- Users],
-    [wait_for_archive_size_or_warning(S, U, 10, C) || {S, U, C} <- UsersCnt],
-    ok.
-
-count_msgs(Msgs, S, U) ->
-    Bin = <<U/binary, "@", S/binary>>,
-    length([1 ||
-            {_,
-             {FromBin, _FromJID, _FromArcID},
-             {ToBin, _ToJID, _ToArcID}, _, _Packet} <- Msgs,
-           FromBin =:= Bin orelse ToBin =:= Bin]).
-
-sort_msgs(Msgs) ->
-    SortFun = fun({{ID1, _}, _, _, _, _}, {{ID2, _}, _, _, _, _}) ->
-        ID1 =< ID2
-    end,
-    lists:sort(SortFun,Msgs).
-
-generate_msgs_for_days(OwnerJID, OtherUsers, Days) ->
-    {TodayDate, _} = calendar:local_time(),
-    Today = calendar:date_to_gregorian_days(TodayDate),
-    StartDay = Today - Days,
-    lists:flatten([generate_msgs_for_day(Day, OwnerJID, OtherUsers)
-                   || Day <- lists:seq(StartDay, Today)]).
-
-generate_msgs_for_day(Day, OwnerJID, OtherUsers) ->
-    Date = calendar:gregorian_days_to_date(Day),
-
-    [generate_msg_for_date_user(OwnerJID, RemoteJID, {Date, random_time()})
-     || RemoteJID <- OtherUsers].
-
-generate_msg_for_date_user(Owner, {RemoteBin, _, _} = Remote, DateTime) ->
-    MicrosecDateTime = datetime_to_microseconds(DateTime),
-    NowMicro = rpc_apply(mod_mam_utils, now_to_microseconds, [rpc_apply(erlang, now, [])]),
-    Microsec = min(NowMicro, MicrosecDateTime),
-    MsgIdOwner = rpc_apply(mod_mam_utils, encode_compact_uuid, [Microsec, random:uniform(20)]),
-    MsgIdRemote = rpc_apply(mod_mam_utils, encode_compact_uuid, [Microsec+1, random:uniform(20)]),
-    Packet = escalus_stanza:chat_to(RemoteBin, base16:encode(crypto:rand_bytes(4))),
-    {{MsgIdOwner, MsgIdRemote}, Owner, Remote, Owner, Packet}.
-
-random_time() ->
-    MaxSecondsInDay = 86399,
-    RandSeconds = random:uniform(MaxSecondsInDay),
-    calendar:seconds_to_time(RandSeconds).
-
-datetime_to_microseconds({{_,_,_}, {_,_,_}} = DateTime) ->
-    S1 = calendar:datetime_to_gregorian_seconds(DateTime),
-    S0 = calendar:datetime_to_gregorian_seconds({{1970, 1, 1}, {0, 0, 0}}),
-    Seconds = S1 - S0,
-    Seconds * 1000000.
-
-
-put_msgs(Msgs) ->
-    [put_msg(Msg) || Msg <- Msgs].
-
-put_msg({{MsgIdOwner, MsgIdRemote},
-         {_FromBin, FromJID, FromArcID},
-         {_ToBin, ToJID, ToArcID},
-         {_, Source, _}, Packet}) ->
-    Host = escalus_ct:get_config(ejabberd_domain),
-    archive_message([Host, MsgIdOwner, FromArcID, FromJID, ToJID, Source, outgoing, Packet]),
-    archive_message([Host, MsgIdRemote, ToArcID, ToJID, FromJID, Source, incoming, Packet]).
-
-archive_message(Args) ->
-    rpc_apply(mod_mam, archive_message, Args).
-
-
-
-muc_bootstrap_archive(Config) ->
-    Room = ?config(room, Config),
-
-    A = room_address(Room, nick(alice)),
-    B = room_address(Room, nick(bob)),
-    R = room_address(Room),
-
-    Domain = muc_host(),
-    Host = host(),
-    RoomJid = make_jid(Room,Domain, <<>>),
-    ArcJID = {R, RoomJid,
-              rpc_apply(mod_mam_muc, archive_id, [Domain, Room])},
-    Msgs = generate_msgs_for_days(ArcJID,
-                                 [{B, make_jid(<<"bob">>, Host, <<"res1">>),
-                                  rpc_apply(jid, replace_resource, [RoomJid, nick(bob)])},
-                                  {A, make_jid(<<"alice">>, Host, <<"res1">>),
-                                   rpc_apply(jid, replace_resource, [RoomJid, nick(alice)])}], 16),
-
-    put_muc_msgs(Msgs),
-
-    maybe_wait_for_yz(Config),
-
-    [{pre_generated_muc_msgs, sort_msgs(Msgs)} | Config].
-
-put_muc_msgs(Msgs) ->
-    Host = host(),
-    [archive_muc_msg(Host, Msg) || Msg <- Msgs].
-
-archive_muc_msg(Host, {{MsgID, _},
-                {_RoomBin, RoomJID, RoomArcID},
-                {_FromBin, _FromJID, SrcJID}, _, Packet}) ->
-    rpc_apply(mod_mam_muc, archive_message, [Host, MsgID, RoomArcID, RoomJID,
-                                             SrcJID, SrcJID, incoming, Packet]).
-
-%% @doc Get a binary jid of the user, that tagged with `UserName' in the config.
-nick_to_jid(UserName, Config) when is_atom(UserName) ->
-    UserSpec = escalus_users:get_userspec(Config, UserName),
-    escalus_utils:jid_to_lower(escalus_users:get_jid(Config, UserSpec)).
-
-make_jid(U, S, R) ->
-    rpc_apply(jid, make, [U, S, R]).
-
-
-is_mam_possible(Host) ->
-    is_odbc_enabled(Host) orelse is_riak_enabled(Host).
-
-is_odbc_enabled(Host) ->
-    case sql_transaction(Host, fun erlang:now/0) of
-        {atomic, _} -> true;
-        Other ->
-            %ct:pal("ODBC disabled (check failed ~p)", [Other]),
-            false
-    end.
-
-is_riak_enabled(_Host) ->
-    case escalus_ejabberd:rpc(mongoose_riak, get_worker, []) of
-        Pid when is_pid(Pid) ->
-            true;
-        _ ->
-            false
-    end.
-
-sql_transaction(Host, F) ->
-    escalus_ejabberd:rpc(ejabberd_odbc, sql_transaction, [Host, F]).
-
-login_send_presence(Config, User) ->
-    Spec = escalus_users:get_userspec(Config, User),
-    {ok, Client} = escalus_client:start(Config, Spec, <<"dummy">>),
-    escalus:send(Client, escalus_stanza:presence(<<"available">>)),
-    Client.
-
-maybe_wait_for_yz(Config) ->
-    case ?config(yz_wait, Config) of
-        undefined ->
-            ok;
-        Value ->
-            timer:sleep(Value)
-    end.
-
-
-%% Bob and Alice are friends.
-%% Kate and Alice are not friends.
-%%
-%% Messages:
-%% 1. Bob sends a message to Alice
-%% 2. Alice sends a message to Bob
-%% 3. Kate sends a message to Alice
-%% 4. Alice sends a message to Kate
-%%
-%% Each tuple is
-%% {{Default, Always, Never},
-%%  [Message1Archived, Message2Archived, Message3Archied, Message4Archived]}
-prefs_cases2() ->
-    [
-     {{roster, [], []},              [true, true, false, false]},
-     {{roster, [bob], []},           [true, true, false, false]},
-     {{roster, [kate], []},          [true, true, true, true]},
-     {{roster, [kate, bob], []},     [true, true, true, true]},
-
-     {{roster, [], [bob]},           [false, false, false, false]},
-     {{roster, [], [kate]},          [true, true, false, false]},
-     {{roster, [], [bob, kate]},     [false, false, false, false]},
-
-     {{never, [], []},              [false, false, false, false]},
-     {{never, [bob], []},           [true, true, false, false]},
-     {{never, [kate], []},          [false, false, true, true]},
-     {{never, [kate, bob], []},     [true, true, true, true]},
-
-     {{never, [], [bob]},           [false, false, false, false]},
-     {{never, [], [kate]},          [false, false, false, false]},
-     {{never, [], [bob, kate]},     [false, false, false, false]},
-
-     {{always, [], []},              [true, true, true, true]},
-     {{always, [bob], []},           [true, true, true, true]},
-     {{always, [kate], []},          [true, true, true, true]},
-     {{always, [kate, bob], []},     [true, true, true, true]},
-
-     {{always, [], [bob]},           [false, false, true, true]},
-     {{always, [], [kate]},          [true, true, false, false]},
-     {{always, [], [bob, kate]},     [false, false, false, false]}
-    ].
-
->>>>>>> 1f099329
 %% First write all messages, than read and check
 run_prefs_cases(Config) ->
     P = ?config(props, Config),
