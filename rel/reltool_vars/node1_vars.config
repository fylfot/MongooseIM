--- conflicted
+++ resolved
@@ -21,16 +21,13 @@
         {max_stanza_size, 65536}
     ]},"}.
 {ejabberd_s2s_in_port, 5269}.
-<<<<<<< HEAD
-{mod_amp, "{mod_amp, []},"}.
-=======
 {ejabberd_service, ",{8888, ejabberd_service, [\n"
                  "                {access, all},\n"
                  "                {shaper_rule, fast},\n"
                  "                {ip, {127, 0, 0, 1}},\n"
                  "                {password, \"secret\"}\n"
                  "           ]}"}.
->>>>>>> 45b58f32
+{mod_amp, "{mod_amp, []},"}.
 {mod_last, "{mod_last, []},"}.
 {mod_offline, "{mod_offline, [{access_max_user_messages, max_user_offline_messages}]},"}.
 {mod_privacy, "{mod_privacy, []},"}.
