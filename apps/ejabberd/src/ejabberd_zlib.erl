--- conflicted
+++ resolved
@@ -30,17 +30,7 @@
 -behaviour(gen_server).
 
 -export([start/0, start_link/0,
-<<<<<<< HEAD
-	 enable_zlib/3, disable_zlib/1,
-	 send/2,
-	 recv/2, recv/3, recv_data/2,
-	 setopts/2,
-	 sockname/1, peername/1,
-	 get_sockmod/1,
-	 controlling_process/2,
-	 close/1]).
-=======
-         enable_zlib/2, disable_zlib/1,
+         enable_zlib/3, disable_zlib/1,
          send/2,
          recv/2, recv/3, recv_data/2,
          setopts/2,
@@ -48,7 +38,6 @@
          get_sockmod/1,
          controlling_process/2,
          close/1]).
->>>>>>> 2e072d1e
 
 %% Internal exports, call-back functions.
 -export([init/1,
@@ -61,12 +50,8 @@
 -define(DEFLATE, 1).
 -define(INFLATE, 2).
 
-<<<<<<< HEAD
 -record(zlibsock, {sockmod, socket, zlibport, inflate_size_limit = 0}).
-=======
--record(zlibsock, {sockmod, socket, zlibport}).
 -type zlibsock() :: #zlibsock{}.
->>>>>>> 2e072d1e
 
 -spec start() -> 'ignore' | {'error',_} | {'ok',pid()}.
 start() ->
@@ -78,15 +63,8 @@
 
 init([]) ->
     case erl_ddll:load_driver(ejabberd:get_so_path(), ejabberd_zlib_drv) of
-<<<<<<< HEAD
-	ok -> ok;
-	{error, already_loaded} -> ok;
-	{error, OtherError} ->
-	    erlang:error({cannot_load_ejabberd_zlib_drv, erl_ddll:format_error(OtherError)})
-=======
         ok -> ok;
         {error, already_loaded} -> ok
->>>>>>> 2e072d1e
     end,
     Port = open_port({spawn, ejabberd_zlib_drv}, [binary]),
     {ok, Port}.
@@ -118,21 +96,13 @@
     Port ! {self, close},
     ok.
 
-<<<<<<< HEAD
-
+-spec enable_zlib(ejabberd:sockmod(), zlibsock(), integer()) -> {ok, zlibsock()}.
 enable_zlib(SockMod, Socket, InflateSizeLimit) ->
     case erl_ddll:load_driver(ejabberd:get_so_path(), ejabberd_zlib_drv) of
 	ok -> ok;
 	{error, already_loaded} -> ok;
 	{error, OtherError} ->
 	    erlang:error({cannot_load_ejabberd_zlib_drv, erl_ddll:format_error(OtherError)})
-=======
--spec enable_zlib(ejabberd:sockmod(), zlibsock()) -> {ok, zlibsock()}.
-enable_zlib(SockMod, Socket) ->
-    case erl_ddll:load_driver(ejabberd:get_so_path(), ejabberd_zlib_drv) of
-        ok -> ok;
-        {error, already_loaded} -> ok
->>>>>>> 2e072d1e
     end,
     Port = open_port({spawn, ejabberd_zlib_drv}, [binary]),
     {ok, #zlibsock{sockmod = SockMod, socket = Socket, zlibport = Port,
@@ -177,41 +147,25 @@
             Res
     end.
 
-<<<<<<< HEAD
+-spec recv_data1(zlibsock(), iolist()) -> {'error',string()} | {'ok',binary()}.
 recv_data1(#zlibsock{zlibport = Port, inflate_size_limit = SizeLimit} = _ZlibSock, Packet) ->
     case port_control(Port, SizeLimit bsl 2 + ?INFLATE, Packet) of
 	<<0, In/binary>> ->
 	    {ok, In};
 	<<1, Error/binary>> ->
 	    {error, erlang:binary_to_existing_atom(Error, utf8)}
-=======
--spec recv_data1(zlibsock(), iolist()) -> {'error',string()} | {'ok',binary()}.
-recv_data1(#zlibsock{zlibport = Port} = _ZlibSock, Packet) ->
-    case port_control(Port, ?INFLATE, Packet) of
-        <<0, In/binary>> ->
-            {ok, In};
-        <<1, Error/binary>> ->
-            {error, binary_to_list(Error)}
->>>>>>> 2e072d1e
     end.
 
 -spec send(zlibsock(), iolist()) -> ok | {error, string()}.
 send(#zlibsock{sockmod = SockMod, socket = Socket, zlibport = Port},
      Packet) ->
     case port_control(Port, ?DEFLATE, Packet) of
-<<<<<<< HEAD
 	<<0, Out/binary>> ->
 	    SockMod:send(Socket, Out);
 	<<1, Error/binary>> ->
 	    {error, erlang:binary_to_existing_atom(Error, utf8)};
 	_ ->
 	    {error, deflate_error}
-=======
-        <<0, Out/binary>> ->
-            SockMod:send(Socket, Out);
-        <<1, Error/binary>> ->
-            {error, binary_to_list(Error)}
->>>>>>> 2e072d1e
     end.
 
 
