%%%-------------------------------------------------------------------
%%% @author Uvarov Michael <arcusfelis@gmail.com>
%%% @copyright (C) 2013, Uvarov Michael
%%% @doc XEP-0313: Message Archive Management
%%%
%%% The module uses several backend modules:
%%%
%%% <ul>
%%% <li>Preference manager ({@link mod_mam_muc_odbc_prefs});</li>
%%% <li>Writer ({@link mod_mam_muc_odbc_arch} or {@link mod_mam_muc_odbc_async_pool_writer});</li>
%%% <li>Archive manager ({@link mod_mam_muc_odbc_arch});</li>
%%% <li>User's ID generator ({@link mod_mam_muc_user}).</li>
%%% </ul>
%%%
%%% Preferencies can be also stored in Mnesia ({@link mod_mam_mnesia_prefs}).
%%% This module handles MUC archives.
%%%
%%% This module should be started for each host.
%%% Message archivation is not shaped here (use standard support for this).
%%% MAM's IQs are shaped inside {@link shaper_srv}.
%%%
%%% Message identifiers (or UIDs in the spec) are generated based on:
%%%
%%% <ul>
%%% <li>date (using `now()');</li>
%%% <li>node number (using {@link ejabberd_node_id}).</li>
%%% </ul>
%%% @end
%%%-------------------------------------------------------------------
-module(mod_mam_muc).
-xep([{xep, 313}, {version, "0.2"}]).
-xep([{xep, 313}, {version, "0.3"}]).
-xep([{xep, 313}, {version, "0.4.1"}]).
-xep([{xep, 313}, {version, "0.5"}]).
-xep([{xep, 45}, {version, "1.25"}]).
%% ----------------------------------------------------------------------
%% Exports

%% Client API
-export([delete_archive/2,
         archive_size/2,
         archive_id/2]).

%% gen_mod handlers
-export([start/2, stop/1]).

%% ejabberd room handlers
-export([filter_room_packet/2,
         room_process_mam_iq/3,
         forget_room/2]).

%% private
-export([archive_message/8]).
-export([lookup_messages/13]).
-export([archive_id_int/2]).
%% ----------------------------------------------------------------------
%% Imports

-import(mod_mam_utils,
        [maybe_microseconds/1,
         microseconds_to_now/1]).

%% UID
-import(mod_mam_utils,
        [generate_message_id/0,
         decode_compact_uuid/1]).

%% XML
-import(mod_mam_utils,
        [replace_archived_elem/3,
         replace_x_user_element/4,
         delete_x_user_element/1,
         packet_to_x_user_jid/1,
         get_one_of_path/2,
         wrap_message/6,
         result_set/4,
         result_query/2,
         result_prefs/4,
         make_fin_message/5,
         make_fin_element/4,
         parse_prefs/1,
         borders_decode/1,
         decode_optimizations/1,
         form_borders_decode/1,
         form_decode_optimizations/1]).

%% Forms
-import(mod_mam_utils,
        [form_field_value_s/2,
         message_form/1]).

%% Other
-import(mod_mam_utils,
        [maybe_integer/2,
         mess_id_to_external_binary/1,
         is_last_page/4]).

%% ejabberd
-import(mod_mam_utils,
        [send_message/3]).


-include_lib("ejabberd/include/ejabberd.hrl").
-include_lib("ejabberd/include/jlib.hrl").
-include_lib("exml/include/exml.hrl").

-callback is_complete_message(Module :: atom(), Dir :: atom(), Packet :: any()) ->
    boolean().

%% ----------------------------------------------------------------------
%% Datetime types
%% Microseconds from 01.01.1970

-type unix_timestamp() :: mod_mam:unix_timestamp().

%% ----------------------------------------------------------------------
%% Other types
-type action() :: 'mam_get_prefs'
                | 'mam_lookup_messages'
                | 'mam_purge_multiple_messages'
                | 'mam_purge_single_message'
                | 'mam_set_prefs'
                | 'mam_set_message_form'
                | 'mam_get_message_form'.
-type packet() :: any().
-type row_batch() :: {TotalCount :: non_neg_integer(),
                      Offset :: non_neg_integer(),
                      MessageRows :: [row()]}.
-type row() :: {mod_mam:message_id(), ejabberd:jid(), jlib:xmlel()}.

-export_type([row/0, row_batch/0]).

%% ----------------------------------------------------------------------
%% Constants

default_result_limit() -> 50.

max_result_limit() -> 50.

%% ----------------------------------------------------------------------
%% API

-spec delete_archive(ejabberd:server(), ejabberd:user()) -> 'ok'.
<<<<<<< HEAD
delete_archive(Server, User)
  when is_binary(Server), is_binary(User) ->
    ?DEBUG("Remove user ~p from ~p.", [User, Server]),
    ArcJID = jid:make(User, Server, <<>>),
    Host = server_host(ArcJID),
=======
delete_archive(SubHost, RoomName) when is_binary(SubHost), is_binary(RoomName) ->
    ?DEBUG("Remove room ~p from ~p.", [RoomName, SubHost]),
    ArcJID = jid:make(RoomName, SubHost, <<>>),
    {ok, Host} = mongoose_subhosts:get_host(SubHost),
>>>>>>> 42d5e2b5
    ArcID = archive_id_int(Host, ArcJID),
    remove_archive(Host, ArcID, ArcJID),
    ok.


-spec archive_size(ejabberd:server(), ejabberd:user()) -> integer().
<<<<<<< HEAD
archive_size(Server, User)
  when is_binary(Server), is_binary(User) ->
    ArcJID = jid:make(User, Server, <<>>),
    Host = server_host(ArcJID),
=======
archive_size(SubHost, RoomName) when is_binary(SubHost), is_binary(RoomName) ->
    ArcJID = jid:make(RoomName, SubHost, <<>>),
    {ok, Host} = mongoose_subhosts:get_host(SubHost),
>>>>>>> 42d5e2b5
    ArcID = archive_id_int(Host, ArcJID),
    archive_size(Host, ArcID, ArcJID).


-spec archive_id(ejabberd:server(), ejabberd:user()) -> integer().
<<<<<<< HEAD
archive_id(Server, User)
  when is_binary(Server), is_binary(User) ->
    ArcJID = jid:make(User, Server, <<>>),
    Host = server_host(ArcJID),
=======
archive_id(SubHost, RoomName) when is_binary(SubHost), is_binary(RoomName) ->
    ArcJID = jid:make(RoomName, SubHost, <<>>),
    {ok, Host} = mongoose_subhosts:get_host(SubHost),
>>>>>>> 42d5e2b5
    archive_id_int(Host, ArcJID).

%% ----------------------------------------------------------------------
%% gen_mod callbacks
%% Starting and stopping functions for MUC archives

-spec start(Host :: ejabberd:server(), Opts :: list()) -> any().
start(Host, Opts) ->
    ?DEBUG("mod_mam_muc starting", []),
    compile_params_module(Opts),
    %% MUC host.
    MUCHost = gen_mod:get_opt_subhost(Host, Opts, mod_muc:default_host()),
    IQDisc = gen_mod:get_opt(iqdisc, Opts, parallel), %% Type
    mod_disco:register_feature(MUCHost, ?NS_MAM),
    mod_disco:register_feature(MUCHost, ?NS_MAM_03),
    mod_disco:register_feature(MUCHost, ?NS_MAM_04),
    gen_iq_handler:add_iq_handler(mod_muc_iq, MUCHost, ?NS_MAM,
                                  ?MODULE, room_process_mam_iq, IQDisc),
    gen_iq_handler:add_iq_handler(mod_muc_iq, MUCHost, ?NS_MAM_03,
                                  ?MODULE, room_process_mam_iq, IQDisc),
    gen_iq_handler:add_iq_handler(mod_muc_iq, MUCHost, ?NS_MAM_04,
                                  ?MODULE, room_process_mam_iq, IQDisc),
    ejabberd_hooks:add(filter_room_packet, MUCHost, ?MODULE,
                       filter_room_packet, 90),
    ejabberd_hooks:add(forget_room, MUCHost, ?MODULE, forget_room, 90),
    ok.

-spec stop(Host :: ejabberd:server()) -> any().
<<<<<<< HEAD
stop(ServerHost) ->
    %% MUC host.
    Host = gen_mod:get_module_opt_host(
             ServerHost, ?MODULE, <<"conference.@HOST@">>),
=======
stop(Host) ->
    MUCHost = gen_mod:get_module_opt_subhost(Host, mod_mam_muc, mod_muc:default_host()),
>>>>>>> 42d5e2b5
    ?DEBUG("mod_mam stopping", []),
    ejabberd_hooks:delete(filter_room_packet, MUCHost, ?MODULE, filter_room_packet, 90),
    ejabberd_hooks:delete(forget_room, MUCHost, ?MODULE, forget_room, 90),
    gen_iq_handler:remove_iq_handler(mod_muc_iq, MUCHost, ?NS_MAM),
    gen_iq_handler:remove_iq_handler(mod_muc_iq, MUCHost, ?NS_MAM_03),
    gen_iq_handler:remove_iq_handler(mod_muc_iq, MUCHost, ?NS_MAM_04),
    mod_disco:unregister_feature(MUCHost, ?NS_MAM),
    mod_disco:unregister_feature(MUCHost, ?NS_MAM_03),
    mod_disco:unregister_feature(MUCHost, ?NS_MAM_04),
    ok.

%% ----------------------------------------------------------------------
<<<<<<< HEAD
%% Host to ServerHost mapping

-record(mam_host, {host :: ejabberd:server(),
                   server_host :: ejabberd:server()}).

-spec start_host_mapping(ejabberd:server(), ejabberd:server()) -> any().
start_host_mapping(Host, ServerHost) ->
    mnesia:create_table(mam_host,
                        [{ram_copies, [node()]},
                         {type, set},
                         {attributes, record_info(fields, mam_host)}]),
    mnesia:add_table_copy(mam_host, node(), ram_copies),
    mnesia:dirty_write(#mam_host{host = Host, server_host = ServerHost}).


-spec stop_host_mapping(ejabberd:server(), ejabberd:server()) -> any().
stop_host_mapping(Host, ServerHost) ->
    mnesia:dirty_delete_object(
      #mam_host{host = Host, server_host = ServerHost}).


-spec server_host(ejabberd:jid()) -> ejabberd:server().
server_host(#jid{lserver = Host}) ->
    server_host1(Host, mnesia:dirty_read(mam_host, Host)).

server_host1(_Host, [#mam_host{server_host = ServerHost}]) ->
    ServerHost.

%% ----------------------------------------------------------------------
=======
>>>>>>> 42d5e2b5
%% hooks and handlers for MUC

%% @doc Handle public MUC-message.
-spec filter_room_packet(Packet :: packet(), EventData :: list()) -> packet().
filter_room_packet(Packet, EventData) ->
    ?DEBUG("Incoming room packet.", []),
    IsComplete = call_is_complete_message(?MODULE, incoming, Packet),
    case IsComplete of
        true ->
            {_, FromNick} = lists:keyfind(from_nick, 1, EventData),
            {_, FromJID} = lists:keyfind(from_jid, 1, EventData),
            {_, RoomJID} = lists:keyfind(room_jid, 1, EventData),
            {_, Role} = lists:keyfind(role, 1, EventData),
            {_, Affiliation} = lists:keyfind(affiliation, 1, EventData),
            archive_room_packet(Packet, FromNick, FromJID, RoomJID, Role, Affiliation);
        false -> Packet
    end.


%% @doc Archive without validation.
-spec archive_room_packet(Packet :: packet(), FromNick :: ejabberd:user(),
<<<<<<< HEAD
                          FromJID :: ejabberd:jid(), RoomJID :: ejabberd:jid(),
                          Role :: mod_muc:role(), Affiliation :: mod_muc:affiliation()) -> packet().
archive_room_packet(Packet, FromNick, FromJID = #jid{}, RoomJID = #jid{}, Role, Affiliation) ->
    Host = server_host(RoomJID),
=======
        FromJID :: ejabberd:jid(), RoomJID :: ejabberd:jid(),
        Role :: mod_muc:role(), Affiliation :: mod_muc:affiliation()) -> packet().
archive_room_packet(Packet, FromNick, FromJID=#jid{}, RoomJID=#jid{}, Role, Affiliation) ->
    {ok, Host} = mongoose_subhosts:get_host(RoomJID#jid.lserver),
>>>>>>> 42d5e2b5
    ArcID = archive_id_int(Host, RoomJID),
    %% Occupant JID <room@service/nick>
    SrcJID = jid:replace_resource(RoomJID, FromNick),
    IsInteresting =
        case get_behaviour(Host, ArcID, RoomJID, SrcJID, always) of
            always -> true;
            never -> false;
            roster -> true
        end,
    case IsInteresting of
        true ->
            MessID = generate_message_id(),
            Packet1 = replace_x_user_element(FromJID, Role, Affiliation, Packet),
            Result = archive_message(Host, MessID, ArcID,
                                     RoomJID, SrcJID, SrcJID, incoming, Packet1),
            %% Packet2 goes to archive, Packet to other users
            case {Result, add_archived_element()} of
                {ok, true} ->
                    BareRoomJID = jid:to_binary(RoomJID),
                    replace_archived_elem(BareRoomJID,
                                          mess_id_to_external_binary(MessID),
                                          Packet);
                {ok, false} -> Packet;
                {{error, _}, _} -> Packet
            end;
        false -> Packet
    end.


%% @doc `To' is an account or server entity hosting the archive.
%% Servers that archive messages on behalf of local users SHOULD expose archives
%% to the user on their bare JID (i.e. `From.luser'),
%% while a MUC service might allow MAM queries to be sent to the room's bare JID
%% (i.e `To.luser').
-spec room_process_mam_iq(From :: ejabberd:jid(), To :: ejabberd:jid(),
                          IQ :: ejabberd:iq()) -> ejabberd:iq() | 'ignore'.
room_process_mam_iq(From = #jid{lserver = Host}, To, IQ) ->
    Action = iq_action(IQ),
    case is_action_allowed(Action, From, To) of
        true ->
            case wait_shaper(Host, Action, From) of
                ok ->
                    handle_error_iq(Host, To, Action,
                                    handle_mam_iq(Action, From, To, IQ));
                {error, max_delay_reached} ->
                    ejabberd_hooks:run(mam_muc_drop_iq, Host,
                                       [Host, To, IQ, Action, max_delay_reached]),
                    return_max_delay_reached_error_iq(IQ)
            end;
        false -> return_action_not_allowed_error_iq(IQ)
    end.


%% @doc This hook is called from `mod_muc:forget_room(Host, Name)'.
-spec forget_room(ejabberd:lserver(), binary()) -> 'ok'.
forget_room(LServer, RoomName) ->
    delete_archive(LServer, RoomName).

%% ----------------------------------------------------------------------
%% Internal functions

-spec is_action_allowed(atom(), ejabberd:jid(), ejabberd:jid()) -> boolean().
is_action_allowed(Action, From, To = #jid{lserver = Host}) ->
    case acl:match_rule(Host, Action, From, default) of
        allow -> true;
        deny -> false;
        default -> is_action_allowed_by_default(Action, From, To)
    end.


-spec is_action_allowed_by_default(Action :: action(), From :: ejabberd:jid(),
                                   To :: ejabberd:jid()) -> boolean().
is_action_allowed_by_default(Action, From, To) ->
    is_room_action_allowed_by_default(Action, From, To).


-spec is_room_action_allowed_by_default(Action :: action(),
                                        From :: ejabberd:jid(), To :: ejabberd:jid()) -> boolean().
is_room_action_allowed_by_default(Action, From, To) ->
    case action_type(Action) of
        set -> is_room_owner(From, To);
        get -> can_access_room(From, To)
    end.


-spec is_room_owner(From :: ejabberd:jid(), To :: ejabberd:jid()) -> boolean().
is_room_owner(From, To) ->
    ejabberd_hooks:run_fold(is_muc_room_owner, To#jid.lserver, false, [To, From]).


%% @doc Return true if user element should be removed from results
-spec is_user_identity_hidden(From :: ejabberd:jid(), ArcJID :: ejabberd:jid()) -> boolean().
is_user_identity_hidden(From, ArcJID) ->
    case mod_muc_room:can_access_identity(ArcJID, From) of
        {error, _} -> true;
        {ok, CanAccess} -> (not CanAccess)
    end.

-spec can_access_room(From :: ejabberd:jid(), To :: ejabberd:jid()) -> boolean().
can_access_room(From, To) ->
    ejabberd_hooks:run_fold(can_access_room, To#jid.lserver, false, [From, To]).


-spec action_type(action()) -> 'get' | 'set'.
action_type(mam_get_prefs) -> get;
action_type(mam_set_prefs) -> set;
action_type(mam_lookup_messages) -> get;
action_type(mam_set_message_form) -> get;
action_type(mam_get_message_form) -> get;
action_type(mam_purge_single_message) -> set;
action_type(mam_purge_multiple_messages) -> set.


-spec action_to_shaper_name(action()) -> atom().
action_to_shaper_name(Action) ->
    list_to_atom(atom_to_list(Action) ++ "_shaper").


-spec action_to_global_shaper_name(action()) -> atom().
action_to_global_shaper_name(Action) -> list_to_atom(atom_to_list(Action) ++ "_global_shaper").


-spec handle_mam_iq('mam_get_prefs', From :: ejabberd:jid(), ejabberd:jid(),
                    ejabberd:iq()) ->
                           ejabberd:iq() | {error, any(), ejabberd:iq()}.
handle_mam_iq(Action, From, To, IQ) ->
    case Action of
        mam_get_prefs ->
            handle_get_prefs(To, IQ);
        mam_set_prefs ->
            handle_set_prefs(To, IQ);
        mam_lookup_messages ->
            handle_lookup_messages(From, To, IQ);
        mam_set_message_form ->
            handle_set_message_form(From, To, IQ);
        mam_get_message_form ->
            handle_get_message_form(From, To, IQ);
        mam_purge_single_message ->
            handle_purge_single_message(To, IQ);
        mam_purge_multiple_messages ->
            handle_purge_multiple_messages(To, IQ)
    end.


-spec iq_action(ejabberd:iq()) -> action().
iq_action(IQ = #iq{xmlns = ?NS_MAM}) ->
    iq_action02(IQ);
iq_action(IQ = #iq{xmlns = ?NS_MAM_03}) ->
    iq_action03(IQ);
iq_action(IQ = #iq{xmlns = ?NS_MAM_04}) ->
    iq_action03(IQ).

iq_action02(#iq{type = Action, sub_el = SubEl = #xmlel{name = Category}}) ->
    case {Action, Category} of
        {set, <<"prefs">>} -> mam_set_prefs;
        {get, <<"prefs">>} -> mam_get_prefs;
        {get, <<"query">>} -> mam_lookup_messages;
        {set, <<"purge">>} ->
            case xml:get_tag_attr_s(<<"id">>, SubEl) of
                <<>> -> mam_purge_multiple_messages;
                _ -> mam_purge_single_message
            end
    end.

iq_action03(#iq{type = Action, sub_el = #xmlel{name = Category}}) ->
    case {Action, Category} of
        {set, <<"prefs">>} -> mam_set_prefs;
        {get, <<"prefs">>} -> mam_get_prefs;
        {get, <<"query">>} -> mam_get_message_form;
        {set, <<"query">>} -> mam_set_message_form
                              %% Purge is NOT official extention, it is not implemented for
                              %% XEP-0313 v0.3. Use v0.2 namespace if you really want it.
    end.

-spec handle_set_prefs(ejabberd:jid(), ejabberd:iq()) ->
                              ejabberd:iq() | {error, any(), ejabberd:iq()}.
handle_set_prefs(ArcJID = #jid{},
                 IQ = #iq{sub_el = PrefsEl}) ->
    {DefaultMode, AlwaysJIDs, NeverJIDs} = parse_prefs(PrefsEl),
    ?DEBUG("Parsed data~n\tDefaultMode ~p~n\tAlwaysJIDs ~p~n\tNeverJIDS ~p~n",
<<<<<<< HEAD
           [DefaultMode, AlwaysJIDs, NeverJIDs]),
    Host = server_host(ArcJID),
=======
              [DefaultMode, AlwaysJIDs, NeverJIDs]),
    {ok, Host} = mongoose_subhosts:get_host(ArcJID#jid.lserver),
>>>>>>> 42d5e2b5
    ArcID = archive_id_int(Host, ArcJID),
    Res = set_prefs(Host, ArcID, ArcJID, DefaultMode, AlwaysJIDs, NeverJIDs),
    handle_set_prefs_result(Res, DefaultMode, AlwaysJIDs, NeverJIDs, IQ).

handle_set_prefs_result(ok, DefaultMode, AlwaysJIDs, NeverJIDs, IQ) ->
    ResultPrefsEl = result_prefs(DefaultMode, AlwaysJIDs, NeverJIDs, IQ#iq.xmlns),
    IQ#iq{type = result, sub_el = [ResultPrefsEl]};
handle_set_prefs_result({error, Reason},
                        _DefaultMode, _AlwaysJIDs, _NeverJIDs, IQ) ->
    return_error_iq(IQ, Reason).


-spec handle_get_prefs(ejabberd:jid(), ejabberd:iq()) ->
<<<<<<< HEAD
                              ejabberd:iq() | {error, any(), ejabberd:iq()}.
handle_get_prefs(ArcJID = #jid{}, IQ = #iq{}) ->
    Host = server_host(ArcJID),
=======
    ejabberd:iq() | {error, any(), ejabberd:iq()}.
handle_get_prefs(ArcJID=#jid{}, IQ=#iq{}) ->
    {ok, Host} = mongoose_subhosts:get_host(ArcJID#jid.lserver),
>>>>>>> 42d5e2b5
    ArcID = archive_id_int(Host, ArcJID),
    Res = get_prefs(Host, ArcID, ArcJID, always),
    handle_get_prefs_result(Res, IQ).

handle_get_prefs_result({DefaultMode, AlwaysJIDs, NeverJIDs}, IQ) ->
    ?DEBUG("Extracted data~n\tDefaultMode ~p~n\tAlwaysJIDs ~p~n\tNeverJIDS ~p~n",
           [DefaultMode, AlwaysJIDs, NeverJIDs]),
    ResultPrefsEl = result_prefs(DefaultMode, AlwaysJIDs, NeverJIDs, IQ#iq.xmlns),
    IQ#iq{type = result, sub_el = [ResultPrefsEl]};
handle_get_prefs_result({error, Reason}, IQ) ->
    return_error_iq(IQ, Reason).


-spec handle_lookup_messages(From :: ejabberd:jid(), ArcJID :: ejabberd:jid(),
                             IQ :: ejabberd:iq()) -> ejabberd:iq() | {error, any(), ejabberd:iq()}.
handle_lookup_messages(
  From = #jid{},
  ArcJID = #jid{},
  IQ = #iq{xmlns = MamNs, sub_el = QueryEl}) ->
    Now = mod_mam_utils:now_to_microseconds(now()),
    {ok, Host} = mongoose_subhosts:get_host(ArcJID#jid.lserver),
    ArcID = archive_id_int(Host, ArcJID),
    QueryID = xml:get_tag_attr_s(<<"queryid">>, QueryEl),
    %% Filtering by date.
    %% Start :: integer() | undefined
    Start = elem_to_start_microseconds(QueryEl),
    End = elem_to_end_microseconds(QueryEl),
    %% Filtering by contact.
    With = elem_to_with_jid(QueryEl),
    RSM = fix_rsm(jlib:rsm_decode(QueryEl)),
    Borders = borders_decode(QueryEl),
    Limit = elem_to_limit(QueryEl),
    PageSize = min(max_result_limit(),
                   maybe_integer(Limit, default_result_limit())),
    LimitPassed = Limit =/= <<>>,
    IsSimple = decode_optimizations(QueryEl),
    case lookup_messages(Host, ArcID, ArcJID, RSM, Borders,
                         Start, End, Now, With,
                         PageSize, LimitPassed, max_result_limit(), IsSimple) of
        {error, 'policy-violation'} ->
            ?DEBUG("Policy violation by ~p.", [jid:to_binary(From)]),
            ErrorEl = jlib:stanza_errort(<<"">>, <<"modify">>, <<"policy-violation">>,
                                         <<"en">>, <<"Too many results">>),
            IQ#iq{type = error, sub_el = [ErrorEl]};
        {error, Reason} ->
            report_issue(Reason, mam_muc_lookup_failed, ArcJID, IQ),
            return_error_iq(IQ, Reason);
        {ok, {TotalCount, Offset, MessageRows}} ->
            {FirstMessID, LastMessID, HideUser} =
                case MessageRows of
                    [] -> {undefined, undefined, undefined};
                    [_ | _] -> {message_row_to_ext_id(hd(MessageRows)),
                                message_row_to_ext_id(lists:last(MessageRows)),
                                is_user_identity_hidden(From, ArcJID)}
                end,
            SetClientNs = false,
            [send_message(ArcJID, From, message_row_to_xml(MamNs, From, HideUser, SetClientNs,
                                                           Row, QueryID))
             || Row <- MessageRows],
            ResultSetEl = result_set(FirstMessID, LastMessID, Offset, TotalCount),
            ResultQueryEl = result_query(ResultSetEl, MamNs),
            %% On receiving the query, the server pushes to the client a series of
            %% messages from the archive that match the client's given criteria,
            %% and finally returns the <iq/> result.
            IQ#iq{type = result, sub_el = [ResultQueryEl]}
    end.


-spec handle_set_message_form(From :: ejabberd:jid(), ArcJID :: ejabberd:jid(),
                              IQ :: ejabberd:iq()) ->
                                     ejabberd:iq() | ignore | {error, term(), ejabberd:iq()}.
handle_set_message_form(
  From = #jid{},
  ArcJID = #jid{},
  IQ = #iq{xmlns = MamNs, sub_el = QueryEl}) ->
    Now = mod_mam_utils:now_to_microseconds(now()),
    {ok, Host} = mongoose_subhosts:get_host(ArcJID#jid.lserver),
    ArcID = archive_id_int(Host, ArcJID),
    QueryID = xml:get_tag_attr_s(<<"queryid">>, QueryEl),
    %% Filtering by date.
    %% Start :: integer() | undefined
    Start = form_to_start_microseconds(QueryEl),
    End = form_to_end_microseconds(QueryEl),
    %% Filtering by contact.
    With = form_to_with_jid(QueryEl),
    RSM = fix_rsm(jlib:rsm_decode(QueryEl)),
    Borders = form_borders_decode(QueryEl),
    Limit = elem_to_limit(QueryEl),
    PageSize = min(max_result_limit(),
                   maybe_integer(Limit, default_result_limit())),
    %% Whether or not the client query included a <set/> element,
    %% the server MAY simply return its limited results.
    %% So, disable 'policy-violation'.
    LimitPassed = true,
    IsSimple = form_decode_optimizations(QueryEl),

    case lookup_messages(Host, ArcID, ArcJID, RSM, Borders,
                         Start, End, Now, With,
                         PageSize, LimitPassed, max_result_limit(), IsSimple) of
        {error, Reason} ->
            report_issue(Reason, mam_muc_lookup_failed, ArcJID, IQ),
            return_error_iq(IQ, Reason);
        {ok, {TotalCount, Offset, MessageRows}} when IQ#iq.xmlns =:= ?NS_MAM_03 ->
            ResIQ = IQ#iq{type = result, sub_el = []},
            %% Server accepts the query
            ejabberd_router:route(ArcJID, From, jlib:iq_to_xml(ResIQ)),


            %% Forward messages
            {FirstMessID, LastMessID, HideUser} =
                case MessageRows of
                    [] -> {undefined, undefined, undefined};
                    [_ | _] -> {message_row_to_ext_id(hd(MessageRows)),
                                message_row_to_ext_id(lists:last(MessageRows)),
                                is_user_identity_hidden(From, ArcJID)}
                end,
            SetClientNs = true,
            [send_message(ArcJID, From, message_row_to_xml(MamNs, From, HideUser, SetClientNs, Row,
                                                           QueryID))
             || Row <- MessageRows],

            %% Make fin message
            IsLastPage = is_last_page(PageSize, TotalCount, Offset, MessageRows),
            IsStable = true,
            ResultSetEl = result_set(FirstMessID, LastMessID, Offset, TotalCount),
            FinMsg = make_fin_message(IQ#iq.xmlns, IsLastPage, IsStable, ResultSetEl, QueryID),
            ejabberd_sm:route(ArcJID, From, FinMsg),

            %% IQ was sent above
            ignore;
        {ok, {TotalCount, Offset, MessageRows}} ->
            %% Forward messages
            {FirstMessID, LastMessID, HideUser} =
                case MessageRows of
                    [] -> {undefined, undefined, undefined};
                    [_ | _] -> {message_row_to_ext_id(hd(MessageRows)),
                                message_row_to_ext_id(lists:last(MessageRows)),
                                is_user_identity_hidden(From, ArcJID)}
                end,
            SetClientNs = true,
            [send_message(ArcJID, From, message_row_to_xml(MamNs, From, HideUser, SetClientNs, Row,
                                                           QueryID))
             || Row <- MessageRows],

            %% Make fin iq
            IsLastPage = is_last_page(PageSize, TotalCount, Offset, MessageRows),
            IsStable = true,
            ResultSetEl = result_set(FirstMessID, LastMessID, Offset, TotalCount),
            FinElem = make_fin_element(IQ#iq.xmlns, IsLastPage, IsStable, ResultSetEl),
            IQ#iq{type = result, sub_el = [FinElem]}
    end.

-spec handle_get_message_form(ejabberd:jid(), ejabberd:jid(), ejabberd:iq()) ->
                                     ejabberd:iq().
handle_get_message_form(_From = #jid{}, _ArcJID = #jid{}, IQ = #iq{}) ->
    return_message_form_iq(IQ).


%% @doc Purging multiple messages.
-spec handle_purge_multiple_messages(ejabberd:jid(), ejabberd:iq()) ->
                                            ejabberd:iq() | {error, any(), ejabberd:iq()}.
handle_purge_multiple_messages(ArcJID = #jid{},
                               IQ = #iq{sub_el = PurgeEl}) ->
    Now = mod_mam_utils:now_to_microseconds(now()),
    {ok, Host} = mongoose_subhosts:get_host(ArcJID#jid.lserver),
    ArcID = archive_id_int(Host, ArcJID),
    %% Filtering by date.
    %% Start :: integer() | undefined
    Start = elem_to_start_microseconds(PurgeEl),
    End = elem_to_end_microseconds(PurgeEl),
    %% Set borders.
    Borders = borders_decode(PurgeEl),
    %% Filtering by contact.
    With = elem_to_with_jid(PurgeEl),
    Res = purge_multiple_messages(Host, ArcID, ArcJID, Borders,
                                  Start, End, Now, With),
    return_purge_multiple_message_iq(IQ, Res).


-spec handle_purge_single_message(ejabberd:jid(), ejabberd:iq()) ->
                                         ejabberd:iq() | {error, any(), ejabberd:iq()}.
handle_purge_single_message(ArcJID = #jid{},
                            IQ = #iq{sub_el = PurgeEl}) ->
    Now = mod_mam_utils:now_to_microseconds(now()),
    {ok, Host} = mongoose_subhosts:get_host(ArcJID#jid.lserver),
    ArcID = archive_id_int(Host, ArcJID),
    BExtMessID = xml:get_tag_attr_s(<<"id">>, PurgeEl),
    MessID = mod_mam_utils:external_binary_to_mess_id(BExtMessID),
    PurgingResult = purge_single_message(Host, MessID, ArcID, ArcJID, Now),
    return_purge_single_message_iq(IQ, PurgingResult).

%% ----------------------------------------------------------------------
%% Backend wrappers

-spec archive_id_int(ejabberd:server(), ejabberd:jid()) -> integer() | undefined.
archive_id_int(Host, ArcJID = #jid{}) ->
    ejabberd_hooks:run_fold(mam_muc_archive_id, Host, undefined, [Host, ArcJID]).


-spec archive_size(ejabberd:server(), mod_mam:archive_id(), ejabberd:jid())
                  -> integer().
archive_size(Host, ArcID, ArcJID = #jid{}) ->
    ejabberd_hooks:run_fold(mam_muc_archive_size, Host, 0, [Host, ArcID, ArcJID]).


-spec get_behaviour(ejabberd:server(), mod_mam:archive_id(),
                    LocJID :: ejabberd:jid(), RemJID :: ejabberd:jid(),
                    DefaultBehaviour :: 'always') -> any().
get_behaviour(Host, ArcID,
              LocJID = #jid{},
              RemJID = #jid{}, DefaultBehaviour) ->
    ejabberd_hooks:run_fold(mam_muc_get_behaviour, Host, DefaultBehaviour,
                            [Host, ArcID, LocJID, RemJID]).


-spec set_prefs(Host :: ejabberd:server(), ArcID :: mod_mam:archive_id(),
                ArcJID :: ejabberd:jid(), DefaultMode :: mod_mam:archive_behaviour(),
                AlwaysJIDs :: [ejabberd:literal_jid()],
                NeverJIDs :: [ejabberd:literal_jid()]) -> any().
set_prefs(Host, ArcID, ArcJID, DefaultMode, AlwaysJIDs, NeverJIDs) ->
    ejabberd_hooks:run_fold(mam_muc_set_prefs, Host, {error, not_implemented},
                            [Host, ArcID, ArcJID, DefaultMode, AlwaysJIDs, NeverJIDs]).


%% @doc Load settings from the database.
-spec get_prefs(Host :: ejabberd:server(), ArcID :: mod_mam:archive_id(),
                ArcJID :: ejabberd:jid(), GlobalDefaultMode :: mod_mam:archive_behaviour())
               -> mod_mam:preference() | {error, Reason :: term()}.
get_prefs(Host, ArcID, ArcJID, GlobalDefaultMode) ->
    ejabberd_hooks:run_fold(mam_muc_get_prefs, Host,
                            {GlobalDefaultMode, [], []},
                            [Host, ArcID, ArcJID]).

-spec remove_archive(ejabberd:server(), mod_mam:archive_id() | undefined,
                     ejabberd:jid()) -> 'ok'.
remove_archive(Host, ArcID, ArcJID = #jid{}) ->
    ejabberd_hooks:run(mam_muc_remove_archive, Host, [Host, ArcID, ArcJID]),
    ok.


%% See description in mod_mam.
-spec lookup_messages(Host :: ejabberd:server(),
                      ArchiveID :: mod_mam:archive_id(),
                      ArchiveJID :: ejabberd:jid(),
                      RSM :: jlib:rsm_in()  | undefined,
                      Borders :: mod_mam:borders()  | undefined,
                      Start :: mod_mam:unix_timestamp()  | undefined,
                      End :: mod_mam:unix_timestamp()  | undefined,
                      Now :: mod_mam:unix_timestamp(),
                      WithJID :: ejabberd:jid()  | undefined,
                      PageSize :: non_neg_integer(), LimitPassed :: boolean(),
                      MaxResultLimit :: non_neg_integer(),
                      IsSimple :: boolean()  | opt_count) ->
                             {ok, mod_mam:lookup_result()}
                                 | {error, 'policy-violation'}
                                 | {error, Reason :: term()}.%Result :: any(),
lookup_messages(Host, ArcID, ArcJID, RSM, Borders, Start, End, Now,
                WithJID, PageSize, LimitPassed, MaxResultLimit, IsSimple) ->
    ejabberd_hooks:run_fold(mam_muc_lookup_messages, Host, {ok, {0, 0, []}},
                            [Host, ArcID, ArcJID, RSM, Borders,
                             Start, End, Now, WithJID,
                             PageSize, LimitPassed, MaxResultLimit, IsSimple]).


-spec archive_message(ejabberd:server(), MessId :: mod_mam:message_id(),
                      ArcId :: mod_mam:archive_id(), LocJID :: ejabberd:jid(),
                      RemJID :: ejabberd:jid(), SrcJID :: ejabberd:jid(), Dir :: 'incoming',
                      packet()) -> any().
archive_message(Host, MessID, ArcID, LocJID, RemJID, SrcJID, Dir, Packet) ->
    ejabberd_hooks:run_fold(mam_muc_archive_message, Host, ok,
                            [Host, MessID, ArcID, LocJID, RemJID, SrcJID, Dir, Packet]).


-spec purge_single_message(Host :: ejabberd:server(),
                           MessID :: mod_mam:message_id(),
                           ArcID :: mod_mam:archive_id(),
                           ArcJID :: ejabberd:jid(),
                           Now :: unix_timestamp()) ->
                                  ok  | {error, 'not-found'}
                                      | {error, Reason :: term()}.
purge_single_message(Host, MessID, ArcID, ArcJID, Now) ->
    ejabberd_hooks:run_fold(mam_muc_purge_single_message, Host, ok,
                            [Host, MessID, ArcID, ArcJID, Now]).


-spec purge_multiple_messages(Host :: ejabberd:server(),
                              ArcID :: mod_mam:archive_id(), ArcJID :: ejabberd:jid(),
                              Borders :: mod_mam:borders() | undefined,
                              Start :: unix_timestamp() | undefined,
                              End :: unix_timestamp() | undefined,
                              Now :: unix_timestamp(), WithJID :: ejabberd:jid() | undefined) ->
                                     ok | {error, Reason :: term()}.
purge_multiple_messages(Host, ArcID, ArcJID, Borders,
                        Start, End, Now, WithJID) ->
    ejabberd_hooks:run_fold(mam_muc_purge_multiple_messages, Host, ok,
                            [Host, ArcID, ArcJID, Borders, Start, End, Now, WithJID]).


-spec wait_shaper(ejabberd:server(), action(), ejabberd:jid())
                 -> 'ok' | {'error', 'max_delay_reached'}.
wait_shaper(Host, Action, From) ->
    case shaper_srv:wait(Host, action_to_shaper_name(Action), From, 1) of
        ok ->
            shaper_srv:wait(Host, action_to_global_shaper_name(Action), global, 1);
        Err ->
            Err
    end.

%% ----------------------------------------------------------------------
%% Helpers

-spec message_row_to_xml(binary(), jid(), boolean(), boolean(), row(), binary() | undefined) ->
                                jlib:xmlel().
message_row_to_xml(MamNs, ReceiverJID, HideUser, SetClientNs, {MessID, SrcJID, Packet}, QueryID) ->

    {Microseconds, _NodeMessID} = decode_compact_uuid(MessID),
    DateTime = calendar:now_to_universal_time(microseconds_to_now(Microseconds)),
    BExtMessID = mess_id_to_external_binary(MessID),
    Packet1 = maybe_delete_x_user_element(HideUser, ReceiverJID, Packet),
    Packet2 = maybe_set_client_xmlns(SetClientNs, Packet1),
    Packet3 = replace_from_to_attributes(SrcJID, Packet2),
    wrap_message(MamNs, Packet3, QueryID, BExtMessID, DateTime, SrcJID).

maybe_set_client_xmlns(true, Packet) ->
    set_client_xmlns(Packet);
maybe_set_client_xmlns(false, Packet) ->
    Packet.

maybe_delete_x_user_element(true, ReceiverJID, Packet) ->
    PacketJID = packet_to_x_user_jid(Packet),
    case jid:are_bare_equal(ReceiverJID, PacketJID) of
        false ->
            delete_x_user_element(Packet);
        true -> %% expose identity for user's own messages
            Packet
    end;
maybe_delete_x_user_element(false, _ReceiverJID, Packet) ->
    Packet.

%% From XEP-0313:
%% When sending out the archives to a requesting client, the 'to' of the
%% forwarded stanza MUST be empty, and the 'from' MUST be the occupant JID
%% of the sender of the archived message.
replace_from_to_attributes(SrcJID, Packet = #xmlel{attrs = Attrs}) ->
    NewAttrs = jlib:replace_from_to_attrs(jid:to_binary(SrcJID), <<>>, Attrs),
    Packet#xmlel{attrs = NewAttrs}.

-spec message_row_to_ext_id(row()) -> binary().
message_row_to_ext_id({MessID, _, _}) ->
    mess_id_to_external_binary(MessID).

set_client_xmlns(M) ->
    xml:replace_tag_attr(<<"xmlns">>, <<"jabber:client">>, M).


-spec maybe_jid(ejabberd:literal_jid()) -> 'error' | 'undefined' | ejabberd:jid().
maybe_jid(<<>>) ->
    undefined;
maybe_jid(JID) when is_binary(JID) ->
    jid:from_binary(JID).


%% @doc Convert id into internal format.
-spec fix_rsm('none' | jlib:rsm_in()) -> 'undefined' | jlib:rsm_in().
fix_rsm(none) ->
    undefined;
fix_rsm(RSM = #rsm_in{direction = aft, id = <<>>}) ->
    RSM#rsm_in{direction = undefined, id = undefined}; %% First page
fix_rsm(RSM = #rsm_in{direction = aft, id = undefined}) ->
    RSM#rsm_in{direction = undefined}; %% First page
fix_rsm(RSM = #rsm_in{id = undefined}) ->
    RSM;
fix_rsm(RSM = #rsm_in{id = <<>>}) ->
    RSM#rsm_in{id = undefined};
fix_rsm(RSM = #rsm_in{id = BExtMessID}) when is_binary(BExtMessID) ->
    MessID = mod_mam_utils:external_binary_to_mess_id(BExtMessID),
    RSM#rsm_in{id = MessID}.


-spec elem_to_start_microseconds(jlib:xmlel()) -> 'undefined' | non_neg_integer().
elem_to_start_microseconds(El) ->
    maybe_microseconds(xml:get_path_s(El, [{elem, <<"start">>}, cdata])).


-spec elem_to_end_microseconds(jlib:xmlel()) -> 'undefined' | non_neg_integer().
elem_to_end_microseconds(El) ->
    maybe_microseconds(xml:get_path_s(El, [{elem, <<"end">>}, cdata])).


-spec elem_to_with_jid(jlib:xmlel()) -> 'error' | 'undefined' | ejabberd:jid().
elem_to_with_jid(El) ->
    maybe_jid(xml:get_path_s(El, [{elem, <<"with">>}, cdata])).


%% @doc This element's name is "limit". But it must be "max" according XEP-0313.
-spec elem_to_limit(jlib:xmlel()) -> any().
elem_to_limit(QueryEl) ->
    get_one_of_path(QueryEl, [
                              [{elem, <<"set">>}, {elem, <<"max">>}, cdata],
                              [{elem, <<"set">>}, {elem, <<"limit">>}, cdata]
                             ]).

-spec form_to_start_microseconds(_) -> 'undefined' | non_neg_integer().
form_to_start_microseconds(El) ->
    maybe_microseconds(form_field_value_s(El, <<"start">>)).


-spec form_to_end_microseconds(_) -> 'undefined' | non_neg_integer().
form_to_end_microseconds(El) ->
    maybe_microseconds(form_field_value_s(El, <<"end">>)).


-spec form_to_with_jid(jlib:xmlel()) -> 'error' | 'undefined' | ejabberd:jid().
form_to_with_jid(El) ->
    maybe_jid(form_field_value_s(El, <<"with">>)).


handle_error_iq(Host, To, Action, {error, Reason, IQ}) ->
    ejabberd_hooks:run(mam_muc_drop_iq, Host,
                       [Host, To, IQ, Action, Reason]),
    IQ;
handle_error_iq(_Host, _To, _Action, IQ) ->
    IQ.

return_error_iq(IQ, {Reason, {stacktrace, _Stacktrace}}) ->
    return_error_iq(IQ, Reason);
return_error_iq(IQ, timeout) ->
    {error, timeout, IQ#iq{type = error, sub_el = [?ERR_SERVICE_UNAVAILABLE]}};
return_error_iq(IQ, not_implemented) ->
    {error, not_implemented, IQ#iq{type = error, sub_el = [?ERR_FEATURE_NOT_IMPLEMENTED]}};
return_error_iq(IQ, missing_with_jid) ->
    Error =  ?ERRT_BAD_REQUEST(<<"en">>,
                               <<"Limited set of queries allowed in the conversation mode.",
                                 "Missing with_jid filter">>),
    {error, bad_request, IQ#iq{type = error, sub_el = [Error]}};
return_error_iq(IQ, Reason) ->
    {error, Reason, IQ#iq{type = error, sub_el = [?ERR_INTERNAL_SERVER_ERROR]}}.

-spec return_action_not_allowed_error_iq(ejabberd:iq()) -> ejabberd:iq().
return_action_not_allowed_error_iq(IQ) ->
    ErrorEl = jlib:stanza_errort(<<"">>, <<"cancel">>, <<"not-allowed">>,
                                 <<"en">>, <<"The action is not allowed.">>),
    IQ#iq{type = error, sub_el = [ErrorEl]}.

return_purge_multiple_message_iq(IQ, ok) ->
    return_purge_success(IQ);
return_purge_multiple_message_iq(IQ, {error, Reason}) ->
    return_error_iq(IQ, Reason).

-spec return_purge_success(ejabberd:iq()) -> ejabberd:iq().
return_purge_success(IQ) ->
    IQ#iq{type = result, sub_el = []}.

-spec return_purge_not_found_error_iq(ejabberd:iq()) -> ejabberd:iq().
return_purge_not_found_error_iq(IQ) ->
    %% Message not found.
    ErrorEl = jlib:stanza_errort(<<"">>, <<"cancel">>, <<"item-not-found">>, <<"en">>,
                                 <<"The provided UID did not match any message",
                                   "stored in archive.">>),
    IQ#iq{type = error, sub_el = [ErrorEl]}.


-spec return_max_delay_reached_error_iq(ejabberd:iq()) -> ejabberd:iq().
return_max_delay_reached_error_iq(IQ) ->
    %% Message not found.
    ErrorEl = ?ERRT_RESOURCE_CONSTRAINT(
                 <<"en">>, <<"The action is cancelled because of flooding.">>),
    IQ#iq{type = error, sub_el = [ErrorEl]}.


-spec return_purge_single_message_iq(ejabberd:iq(),
                                     ok  | {error, 'not-found'}
                                     | {error, Reason :: term()}) ->
                                            ejabberd:iq()
                                                | {error, any(), ejabberd:iq()}.
return_purge_single_message_iq(IQ, ok) ->
    return_purge_success(IQ);
return_purge_single_message_iq(IQ, {error, 'not-found'}) ->
    return_purge_not_found_error_iq(IQ);
return_purge_single_message_iq(IQ, {error, Reason}) ->
    return_error_iq(IQ, Reason).


return_message_form_iq(IQ) ->
    IQ#iq{type = result, sub_el = [message_form(IQ#iq.xmlns)]}.


report_issue({Reason, {stacktrace, Stacktrace}}, Issue, ArcJID, IQ) ->
    report_issue(Reason, Stacktrace, Issue, ArcJID, IQ);
report_issue(Reason, Issue, ArcJID, IQ) ->
    report_issue(Reason, [], Issue, ArcJID, IQ).

report_issue(timeout, _Stacktrace, _Issue, _ArcJID, _IQ) ->
    expected;
report_issue(not_implemented, _Stacktrace, _Issue, _ArcJID, _IQ) ->
    expected;
report_issue(missing_with_jid, _Stacktrace, _Issue, _ArcJID, _IQ) ->
    expected;
report_issue(Reason, Stacktrace, Issue, #jid{lserver = LServer, luser = LUser}, IQ) ->
    ?ERROR_MSG("issue=~p, server=~p, user=~p, reason=~p, iq=~p, stacktrace=~p",
               [Issue, LServer, LUser, Reason, IQ, Stacktrace]).


%% ----------------------------------------------------------------------
%% Dynamic params module

%% compile_params_module([
%%      {add_archived_element, boolean()}
%%      ])
compile_params_module(Params) ->
    CodeStr = params_helper(Params),
    {Mod, Code} = dynamic_compile:from_string(CodeStr),
    code:load_binary(Mod, "mod_mam_muc_params.erl", Code).

params_helper(Params) ->
    binary_to_list(iolist_to_binary(io_lib:format(
                                      "-module(mod_mam_muc_params).~n"
                                      "-compile(export_all).~n"
                                      "add_archived_element() -> ~p.~n"
                                      "is_complete_message() -> ~p.~n",
                                      [proplists:get_bool(add_archived_element, Params),
                                       proplists:get_value(is_complete_message, Params,
                                                           mod_mam_utils)]))).

%% @doc Enable support for `<archived/>' element from MAM v0.2
-spec add_archived_element() -> boolean().
add_archived_element() ->
    mod_mam_muc_params:add_archived_element().

call_is_complete_message(Module, Dir, Packet) ->
    M = mod_mam_muc_params:is_complete_message(),
    M:is_complete_message(Module, Dir, Packet).
<|MERGE_RESOLUTION|>--- conflicted
+++ resolved
@@ -141,49 +141,28 @@
 %% API
 
 -spec delete_archive(ejabberd:server(), ejabberd:user()) -> 'ok'.
-<<<<<<< HEAD
-delete_archive(Server, User)
-  when is_binary(Server), is_binary(User) ->
-    ?DEBUG("Remove user ~p from ~p.", [User, Server]),
-    ArcJID = jid:make(User, Server, <<>>),
-    Host = server_host(ArcJID),
-=======
 delete_archive(SubHost, RoomName) when is_binary(SubHost), is_binary(RoomName) ->
     ?DEBUG("Remove room ~p from ~p.", [RoomName, SubHost]),
     ArcJID = jid:make(RoomName, SubHost, <<>>),
     {ok, Host} = mongoose_subhosts:get_host(SubHost),
->>>>>>> 42d5e2b5
     ArcID = archive_id_int(Host, ArcJID),
     remove_archive(Host, ArcID, ArcJID),
     ok.
 
 
 -spec archive_size(ejabberd:server(), ejabberd:user()) -> integer().
-<<<<<<< HEAD
-archive_size(Server, User)
-  when is_binary(Server), is_binary(User) ->
-    ArcJID = jid:make(User, Server, <<>>),
-    Host = server_host(ArcJID),
-=======
+
 archive_size(SubHost, RoomName) when is_binary(SubHost), is_binary(RoomName) ->
     ArcJID = jid:make(RoomName, SubHost, <<>>),
     {ok, Host} = mongoose_subhosts:get_host(SubHost),
->>>>>>> 42d5e2b5
     ArcID = archive_id_int(Host, ArcJID),
     archive_size(Host, ArcID, ArcJID).
 
 
 -spec archive_id(ejabberd:server(), ejabberd:user()) -> integer().
-<<<<<<< HEAD
-archive_id(Server, User)
-  when is_binary(Server), is_binary(User) ->
-    ArcJID = jid:make(User, Server, <<>>),
-    Host = server_host(ArcJID),
-=======
 archive_id(SubHost, RoomName) when is_binary(SubHost), is_binary(RoomName) ->
     ArcJID = jid:make(RoomName, SubHost, <<>>),
     {ok, Host} = mongoose_subhosts:get_host(SubHost),
->>>>>>> 42d5e2b5
     archive_id_int(Host, ArcJID).
 
 %% ----------------------------------------------------------------------
@@ -212,15 +191,9 @@
     ok.
 
 -spec stop(Host :: ejabberd:server()) -> any().
-<<<<<<< HEAD
-stop(ServerHost) ->
-    %% MUC host.
-    Host = gen_mod:get_module_opt_host(
-             ServerHost, ?MODULE, <<"conference.@HOST@">>),
-=======
+
 stop(Host) ->
     MUCHost = gen_mod:get_module_opt_subhost(Host, mod_mam_muc, mod_muc:default_host()),
->>>>>>> 42d5e2b5
     ?DEBUG("mod_mam stopping", []),
     ejabberd_hooks:delete(filter_room_packet, MUCHost, ?MODULE, filter_room_packet, 90),
     ejabberd_hooks:delete(forget_room, MUCHost, ?MODULE, forget_room, 90),
@@ -233,38 +206,6 @@
     ok.
 
 %% ----------------------------------------------------------------------
-<<<<<<< HEAD
-%% Host to ServerHost mapping
-
--record(mam_host, {host :: ejabberd:server(),
-                   server_host :: ejabberd:server()}).
-
--spec start_host_mapping(ejabberd:server(), ejabberd:server()) -> any().
-start_host_mapping(Host, ServerHost) ->
-    mnesia:create_table(mam_host,
-                        [{ram_copies, [node()]},
-                         {type, set},
-                         {attributes, record_info(fields, mam_host)}]),
-    mnesia:add_table_copy(mam_host, node(), ram_copies),
-    mnesia:dirty_write(#mam_host{host = Host, server_host = ServerHost}).
-
-
--spec stop_host_mapping(ejabberd:server(), ejabberd:server()) -> any().
-stop_host_mapping(Host, ServerHost) ->
-    mnesia:dirty_delete_object(
-      #mam_host{host = Host, server_host = ServerHost}).
-
-
--spec server_host(ejabberd:jid()) -> ejabberd:server().
-server_host(#jid{lserver = Host}) ->
-    server_host1(Host, mnesia:dirty_read(mam_host, Host)).
-
-server_host1(_Host, [#mam_host{server_host = ServerHost}]) ->
-    ServerHost.
-
-%% ----------------------------------------------------------------------
-=======
->>>>>>> 42d5e2b5
 %% hooks and handlers for MUC
 
 %% @doc Handle public MUC-message.
@@ -286,17 +227,10 @@
 
 %% @doc Archive without validation.
 -spec archive_room_packet(Packet :: packet(), FromNick :: ejabberd:user(),
-<<<<<<< HEAD
-                          FromJID :: ejabberd:jid(), RoomJID :: ejabberd:jid(),
-                          Role :: mod_muc:role(), Affiliation :: mod_muc:affiliation()) -> packet().
-archive_room_packet(Packet, FromNick, FromJID = #jid{}, RoomJID = #jid{}, Role, Affiliation) ->
-    Host = server_host(RoomJID),
-=======
         FromJID :: ejabberd:jid(), RoomJID :: ejabberd:jid(),
         Role :: mod_muc:role(), Affiliation :: mod_muc:affiliation()) -> packet().
 archive_room_packet(Packet, FromNick, FromJID=#jid{}, RoomJID=#jid{}, Role, Affiliation) ->
     {ok, Host} = mongoose_subhosts:get_host(RoomJID#jid.lserver),
->>>>>>> 42d5e2b5
     ArcID = archive_id_int(Host, RoomJID),
     %% Occupant JID <room@service/nick>
     SrcJID = jid:replace_resource(RoomJID, FromNick),
@@ -477,13 +411,8 @@
                  IQ = #iq{sub_el = PrefsEl}) ->
     {DefaultMode, AlwaysJIDs, NeverJIDs} = parse_prefs(PrefsEl),
     ?DEBUG("Parsed data~n\tDefaultMode ~p~n\tAlwaysJIDs ~p~n\tNeverJIDS ~p~n",
-<<<<<<< HEAD
            [DefaultMode, AlwaysJIDs, NeverJIDs]),
-    Host = server_host(ArcJID),
-=======
-              [DefaultMode, AlwaysJIDs, NeverJIDs]),
     {ok, Host} = mongoose_subhosts:get_host(ArcJID#jid.lserver),
->>>>>>> 42d5e2b5
     ArcID = archive_id_int(Host, ArcJID),
     Res = set_prefs(Host, ArcID, ArcJID, DefaultMode, AlwaysJIDs, NeverJIDs),
     handle_set_prefs_result(Res, DefaultMode, AlwaysJIDs, NeverJIDs, IQ).
@@ -497,15 +426,9 @@
 
 
 -spec handle_get_prefs(ejabberd:jid(), ejabberd:iq()) ->
-<<<<<<< HEAD
-                              ejabberd:iq() | {error, any(), ejabberd:iq()}.
-handle_get_prefs(ArcJID = #jid{}, IQ = #iq{}) ->
-    Host = server_host(ArcJID),
-=======
     ejabberd:iq() | {error, any(), ejabberd:iq()}.
 handle_get_prefs(ArcJID=#jid{}, IQ=#iq{}) ->
     {ok, Host} = mongoose_subhosts:get_host(ArcJID#jid.lserver),
->>>>>>> 42d5e2b5
     ArcID = archive_id_int(Host, ArcJID),
     Res = get_prefs(Host, ArcID, ArcJID, always),
     handle_get_prefs_result(Res, IQ).
